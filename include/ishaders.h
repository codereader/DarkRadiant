#pragma once

#include "iimage.h"
#include "imodule.h"
#include "ifilesystem.h"
#include <sigc++/signal.h>

#include "math/Vector3.h"
#include "math/Vector4.h"

#include <ostream>
#include <vector>

#include "Texture.h"
#include "ShaderLayer.h"
#include "ishaderexpression.h"

class Image;

/**
 * \brief Interface for a material shader.
 *
 * A material shader consists of global parameters, an editor image, and zero
 * or more shader layers (including diffusemap, bumpmap and specularmap
 * textures which are handled specially).
 *
 * Most material shaders are defined in .mtr files within the mod asset tree,
 * but there are also internal materials generated for Radiant-specific
 * internal OpenGL shaders, such as those used to render wireframes.
 */
class Material
{
public:

	enum CullType
	{
		CULL_BACK,		// default backside culling, for materials without special flags
		CULL_FRONT,		// "backSided"
		CULL_NONE,		// "twoSided"
	};

	// Global material flags
	enum Flags
	{
		FLAG_NOSHADOWS				= 1 << 0,		// noShadows
		FLAG_NOSELFSHADOW			= 1 << 1,		// noSelfShadow
		FLAG_FORCESHADOWS			= 1 << 2,		// forceShadows
		FLAG_NOOVERLAYS				= 1 << 3,		// noOverlays
		FLAG_FORCEOVERLAYS			= 1 << 4,		// forceOverlays
		FLAG_TRANSLUCENT			= 1 << 5,		// translucent
		FLAG_FORCEOPAQUE			= 1 << 6,		// forceOpaque
		FLAG_NOFOG					= 1 << 7,		// noFog
		FLAG_NOPORTALFOG			= 1 << 8,		// noPortalFog
		FLAG_UNSMOOTHEDTANGENTS		= 1 << 9,		// unsmoothedTangents
		FLAG_MIRROR					= 1 << 10,		// mirror
		FLAG_POLYGONOFFSET			= 1 << 11,		// has polygonOffset
		FLAG_ISLIGHTGEMSURF			= 1 << 12,		// is used by the TDM lightgem
	};

    // Parser flags, used to give some hints to the material editor GUI
    // about what the material sources looked like
    enum ParseFlags
    {
        PF_HasSortDefined           = 1 << 0, // has a "sort" keyword in its definition
        PF_HasAmbientRimColour      = 1 << 1, // has an "ambientRimColor" keyword in its definition
        PF_HasSpectrum              = 1 << 2, // has a "spectrum" keyword in its definition
        PF_HasDecalInfo             = 1 << 3, // has a "decalinfo" keyword in its definition
        PF_HasDecalMacro            = 1 << 4, // has a "DECAL_MACRO" keyword in its definition
        PF_HasTwoSidedDecalMacro    = 1 << 5, // has a "TWOSIDED_DECAL_MACRO" keyword in its definition
        PF_HasParticleMacro         = 1 << 6, // has a "PARTICLE_MACRO" keyword in its definition
        PF_HasGlassMacro            = 1 << 7, // has a "GLASS_MACRO" keyword in its definition
    };

	// Surface Flags
	enum SurfaceFlags
	{
		SURF_SOLID					= 1 << 0,
		SURF_OPAQUE					= 1 << 1,
		SURF_WATER					= 1 << 2,
		SURF_PLAYERCLIP				= 1 << 3,
		SURF_MONSTERCLIP			= 1 << 4,
		SURF_MOVEABLECLIP			= 1 << 5,
		SURF_IKCLIP					= 1 << 6,
		SURF_BLOOD					= 1 << 7,
		SURF_TRIGGER				= 1 << 8,
		SURF_AASSOLID				= 1 << 9,
		SURF_AASOBSTACLE			= 1 << 10,
		SURF_FLASHLIGHT_TRIGGER		= 1 << 11,
		SURF_NONSOLID				= 1 << 12,
		SURF_NULLNORMAL				= 1 << 13,
		SURF_AREAPORTAL				= 1 << 14,
		SURF_NOCARVE				= 1 << 15,
		SURF_DISCRETE				= 1 << 16,
		SURF_NOFRAGMENT				= 1 << 17,
		SURF_SLICK					= 1 << 18,
		SURF_COLLISION				= 1 << 19,
		SURF_NOIMPACT				= 1 << 20,
		SURF_NODAMAGE				= 1 << 21,
		SURF_LADDER					= 1 << 22,
		SURF_NOSTEPS				= 1 << 23,
		SURF_GUISURF				= 1 << 24,  // has guisurf in its material def
		SURF_ENTITYGUI				= 1 << 25,  // guisurf entity
		SURF_ENTITYGUI2				= 1 << 26,  // guisurf entity2
		SURF_ENTITYGUI3				= 1 << 27,  // guisurf entity3
	};

	// Surface Type (plastic, stone, etc.)
	enum SurfaceType
	{
		SURFTYPE_DEFAULT,
		SURFTYPE_METAL,
		SURFTYPE_STONE,
		SURFTYPE_FLESH,
		SURFTYPE_WOOD,
		SURFTYPE_CARDBOARD,
		SURFTYPE_LIQUID,
		SURFTYPE_GLASS,
		SURFTYPE_PLASTIC,
		SURFTYPE_RICOCHET,
		SURFTYPE_AASOBSTACLE,
		SURFTYPE_10,
		SURFTYPE_11,
		SURFTYPE_12,
		SURFTYPE_13,
		SURFTYPE_14,
		SURFTYPE_15
	};

    /**
     * \brief
     * Requested sort position from material declaration (e.g. "sort decal").
	 * The actual sort order of a material is stored as a floating point number,
	 * these enumerations represent some regularly used shortcuts in material decls.
	 * The values of this enum have been modeled after the ones found in the D3 SDK.
     */
    enum SortRequest
    {
		SORT_SUBVIEW = -3,		// mirrors, viewscreens, etc
		SORT_GUI = -2,			// guis
		SORT_BAD = -1,
		SORT_OPAQUE,			// opaque
		SORT_PORTAL_SKY,
		SORT_DECAL,				// scorch marks, etc.
		SORT_FAR,
		SORT_MEDIUM,			// normal translucent
		SORT_CLOSE,
		SORT_ALMOST_NEAREST,	// gun smoke puffs
		SORT_NEAREST,			// screen blood blobs
        SORT_AFTER_FOG    = 90, // TDM-specific
		SORT_POST_PROCESS = 100	// after a screen copy to texture
    };

	// Deform Type
	enum DeformType
	{
		DEFORM_NONE,
		DEFORM_SPRITE,
		DEFORM_TUBE,
		DEFORM_FLARE,
		DEFORM_EXPAND,
		DEFORM_MOVE,
		DEFORM_TURBULENT,
		DEFORM_EYEBALL,
		DEFORM_PARTICLE,
		DEFORM_PARTICLE2,
	};

	struct DecalInfo
	{
		int		stayMilliSeconds;
		int		fadeMilliSeconds;
		Vector4	startColour;
		Vector4	endColour;
	};

	enum Coverage
	{
		MC_UNDETERMINED,
		MC_OPAQUE,			// completely fills the triangle, will have black drawn on fillDepthBuffer
		MC_PERFORATED,		// may have alpha tested holes
		MC_TRANSLUCENT		// blended with background
	};

	virtual ~Material() {}

    /// Return the editor image texture for this shader.
    virtual TexturePtr getEditorImage() = 0;

    /// Return true if the editor image is no tex for this shader.
    virtual bool isEditorImageNoTex() = 0;

    /// Get the string name of this material
    virtual std::string getName() const = 0;

    virtual bool IsInUse() const = 0;
    virtual void SetInUse(bool bInUse) = 0;

    /// Return true if this is an internal material not corresponding to a .mtr
    virtual bool IsDefault() const = 0;

    /// get shader file name (ie the file where this one is defined)
    virtual const char* getShaderFileName() const = 0;

    // Returns the VFS info structure of the file this shader is defined in
    virtual const vfs::FileInfo& getShaderFileInfo() const = 0;

    /**
     * \brief Return the requested sort position of this material.
     *
	 * greebo: D3 is using floating points for the sort value but
	 * as far as I can see only rounded numbers have been used.
     */
    virtual int getSortRequest() const = 0;

    /// Return a polygon offset if one is defined. The default is 0.
    virtual float getPolygonOffset() const = 0;

	/// Get the desired texture repeat behaviour.
	virtual ClampType getClampType() const = 0;

	/// Get the cull type (none, back, front)
	virtual CullType getCullType() const = 0;

	/// Get the global material flags (translucent, noshadows, etc.)
	virtual int getMaterialFlags() const = 0;

	/// Surface flags (areaportal, nonsolid, etc.)
	virtual int getSurfaceFlags() const = 0;

	/// Surface Type (wood, stone, surfType15, ...)
	virtual SurfaceType getSurfaceType() const = 0;

	/// Get the deform type of this material
	virtual DeformType getDeformType() const = 0;

<<<<<<< HEAD
	/// Returns the spectrum of this shader, -1 means "no defined spectrum"
=======
    // Returns the shader expression used to define the deform parameters (valid indices in [0..2])
    virtual shaders::IShaderExpressionPtr getDeformExpression(std::size_t index) = 0;

    // Used for Deform_Particle/Particle2 defines the name of the particle def
    virtual std::string getDeformDeclName() = 0;

	/**
	 * Returns the spectrum of this shader, 0 is the default value (even witout keyword in the material)
	 */
>>>>>>> 6f79172c
	virtual int getSpectrum() const = 0;

	/// Retrieves the decal info structure of this material.
	virtual DecalInfo getDecalInfo() const = 0;

	/// Returns the coverage type of this material, also needed by the map compiler.
	virtual Coverage getCoverage() const = 0;

	/**
	 * Returns the raw shader definition block, as parsed by the material manager.
	 * The definition is lacking the outermost curly braces.
	 */
	virtual std::string getDefinition() = 0;

	/** Determine whether this is an ambient light shader, i.e. the
	 * material def contains the global "ambientLight" keyword.
	 */
	virtual bool isAmbientLight() const = 0;

	/** Determine whether this is an blend light shader, i.e. the
	 * material def contains the global "blendLight" keyword.
	 */
	virtual bool isBlendLight() const = 0;

	/** Determine whether this is an fog light shader, i.e. the
	 * material def contains the global "fogLight" keyword.
	 */
	virtual bool isFogLight() const = 0;

    /** Determine whether this is a cubic light shader, i.e. the
     * material def contains the global "cubicLight" keyword.
     */
    virtual bool isCubicLight() const = 0;

	/**
	 * For light shaders: implicitly no-shadows lights (ambients, fogs, etc)
	 * will never cast shadows but individual light entities can also override this value.
	 */
	virtual bool lightCastsShadows() const = 0;

	// returns true if the material will generate shadows, not making a
	// distinction between global and no-self shadows
	virtual bool surfaceCastsShadow() const = 0;

	/**
	 * returns true if the material will draw anything at all.  Triggers, portals,
	 * etc, will not have anything to draw.  A not drawn surface can still castShadow,
	 * which can be used to make a simplified shadow hull for a complex object set as noShadow.
	 */
	virtual bool isDrawn() const = 0;

	/**
	 * a discrete surface will never be merged with other surfaces by dmap, which is
	 * necessary to prevent mutliple gui surfaces, mirrors, autosprites, and some other
	 * special effects from being combined into a single surface
	 * guis, merging sprites or other effects, mirrors and remote views are always discrete
	 */
	virtual bool isDiscrete() const = 0;

    /// Return the first material layer, if any
	virtual ShaderLayer* firstLayer() const = 0;

    /**
     * \brief Return a std::vector containing all layers in this material
     * shader.
     *
     * This includes all diffuse, bump, specular or blend layers.
     */
    virtual const ShaderLayerVector& getAllLayers() const = 0;

<<<<<<< HEAD
    /// Return the 2D light falloff texture, if this is a light shader
    virtual TexturePtr lightFalloffImage() = 0;
=======
    virtual TexturePtr lightFalloffImage() = 0;

    // Return the expression of the light falloff texture for use with this shader.
    virtual shaders::IMapExpression::Ptr getLightFalloffExpression() = 0;

    // Return the expression of the light falloff cubemap for use with this shader.
    virtual shaders::IMapExpression::Ptr getLightFalloffCubeMapExpression() = 0;
>>>>>>> 6f79172c

	// greebo: Returns the description as defined in the material
	virtual std::string getDescription() const = 0;

	 /// Return TRUE if the shader is visible, FALSE if it is filtered or
	 /// disabled in any other way.
	virtual bool isVisible() const = 0;

	/// Sets the visibility of this shader.
	virtual void setVisible(bool visible) = 0;

    // Returns the flags set by the material parser
    virtual int getParseFlags() const = 0;

    // Returns the argument string after the renderbump keyword, or an empty string if no statement is present
    virtual std::string getRenderBumpArguments() = 0;

    // Returns the argument string after the renderbumpflat keyword, or an empty string if no statement is present
    virtual std::string getRenderBumpFlatArguments() = 0;

    // The argument to the "guisurf" keyword, if not entity[2]3]. 
    // In case entity[2]3] is set, the corresponding surface flags are enabled
    virtual const std::string& getGuiSurfArgument() = 0;
};

typedef std::shared_ptr<Material> MaterialPtr;

/// Stream insertion of Material for debugging purposes.
inline
std::ostream& operator<< (std::ostream& os, const Material& shader)
{
	os << "Material(name=" << shader.getName()
	   << ", filename=" << shader.getShaderFileName()
	   << ", firstlayer=" << shader.firstLayer()
	   << ")";
	return os;
}

/// Debug stream insertion of possibly null material pointer
inline std::ostream& operator<< (std::ostream& os, const Material* m)
{
    if (m)
        return os << *m;
    else
        return os << "[no material]";
}

typedef std::function<void(const std::string&)> ShaderNameCallback;

const char* const MODULE_SHADERSYSTEM = "MaterialManager";

/**
 * \brief
 * Interface for the material manager.
 *
 * The material manager parses all of the MTR declarations and provides access
 * to Material objects representing the loaded materials.
 */
class MaterialManager
: public RegisterableModule
{
public:
  // NOTE: shader and texture names used must be full path.
  // Shaders usable as textures have prefix equal to getTexturePrefix()

  virtual void realise() = 0;
  virtual void unrealise() = 0;
  virtual void refresh() = 0;

	/** Determine whether the shader system is realised. This may be used
	 * by components which need to ensure the shaders are realised before
	 * they start trying to display them.
	 *
	 * @returns
	 * true if the shader system is realised, false otherwise
	 */
	virtual bool isRealised() = 0;

	// Signal which is invoked when the materials defs have been parsed
	// Note that the DEF files might be parsed in a separate thread so
	// any call acquiring material info might need to block and wait for
	// that background call to finish before it can yield results.
	virtual sigc::signal<void>& signal_DefsLoaded() = 0;

	// Signal invoked when the material defs have been unloaded due
	// to a filesystem or other configuration change
	virtual sigc::signal<void>& signal_DefsUnloaded() = 0;

	/**
     * \brief Return the shader with the given name. The default shader will be
     * returned if name is not found.
	 *
	 * \param name
	 * The text name of the shader to load.
	 *
	 * \returns
	 * MaterialPtr corresponding to the named shader object.
	 */
	virtual MaterialPtr getMaterial(const std::string& name) = 0;

	/**
	 * greebo: Returns true if the named material is existing, false otherwise.
	 * In the latter case getMaterialForName() would return a default "shader not found".
	 */
	virtual bool materialExists(const std::string& name) = 0;

	virtual void foreachShaderName(const ShaderNameCallback& callback) = 0;

    /**
     * Visit each material with the given function object. Replaces the legacy foreachShader().
     */
    virtual void foreachMaterial(const std::function<void(const MaterialPtr&)>& func) = 0;

    // Set the callback to be invoked when the active shaders list has changed
	virtual sigc::signal<void> signal_activeShadersChanged() const = 0;

    /**
     * Enable or disable active shaders updates (for performance).
     */
    virtual void setActiveShaderUpdates(bool val) = 0;

  virtual void setLightingEnabled(bool enabled) = 0;

  virtual const char* getTexturePrefix() const = 0;

    /**
     * \brief
     * Return the default texture to be used for lighting mode rendering if it
     * is not defined for a shader.
     *
     * \param type
     * The type of interaction layer whose default texture is required.
     */
    virtual TexturePtr getDefaultInteractionTexture(ShaderLayer::Type type) = 0;

	/**
	 * greebo: This is a substitution for the "old" TexturesCache method
	 * used to load an image from a file to graphics memory for arbitrary
	 * use (e.g. the Overlay module).
	 *
	 * @param filename
	 * The absolute filename.
	 *
	 * @param moduleNames
	 * The space-separated list of image modules (default is "GDK").
	 */
	virtual TexturePtr loadTextureFromFile(const std::string& filename) = 0;

	/**
	 * Creates a new shader expression for the given string. This can be used to create standalone
	 * expression objects for unit testing purposes.
	 */
	virtual shaders::IShaderExpressionPtr createShaderExpressionFromString(const std::string& exprStr) = 0;

    // Creates a named, internal material for debug/testing etc.
    // Used by shaders without corresponding material declaration, like entity wireframe shaders
    virtual MaterialPtr createDefaultMaterial(const std::string& name) = 0;
};

inline MaterialManager& GlobalMaterialManager()
{
	static module::InstanceReference<MaterialManager> _reference(MODULE_SHADERSYSTEM);
	return _reference;
}<|MERGE_RESOLUTION|>--- conflicted
+++ resolved
@@ -233,19 +233,13 @@
 	/// Get the deform type of this material
 	virtual DeformType getDeformType() const = 0;
 
-<<<<<<< HEAD
-	/// Returns the spectrum of this shader, -1 means "no defined spectrum"
-=======
     // Returns the shader expression used to define the deform parameters (valid indices in [0..2])
     virtual shaders::IShaderExpressionPtr getDeformExpression(std::size_t index) = 0;
 
     // Used for Deform_Particle/Particle2 defines the name of the particle def
     virtual std::string getDeformDeclName() = 0;
 
-	/**
-	 * Returns the spectrum of this shader, 0 is the default value (even witout keyword in the material)
-	 */
->>>>>>> 6f79172c
+	/// Returns the spectrum of this shader, 0 is the default value (even witout keyword in the material)
 	virtual int getSpectrum() const = 0;
 
 	/// Retrieves the decal info structure of this material.
@@ -316,18 +310,14 @@
      */
     virtual const ShaderLayerVector& getAllLayers() const = 0;
 
-<<<<<<< HEAD
     /// Return the 2D light falloff texture, if this is a light shader
     virtual TexturePtr lightFalloffImage() = 0;
-=======
-    virtual TexturePtr lightFalloffImage() = 0;
 
     // Return the expression of the light falloff texture for use with this shader.
     virtual shaders::IMapExpression::Ptr getLightFalloffExpression() = 0;
 
     // Return the expression of the light falloff cubemap for use with this shader.
     virtual shaders::IMapExpression::Ptr getLightFalloffCubeMapExpression() = 0;
->>>>>>> 6f79172c
 
 	// greebo: Returns the description as defined in the material
 	virtual std::string getDescription() const = 0;
