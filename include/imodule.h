#pragma once

#include <memory>
#include <functional>
#include <cassert>
#include <sigc++/trackable.h>
#include <sigc++/signal.h>
#include <mutex>
#include <stdexcept>

#include <string>
#include <set>
#include <vector>

#include "itextstream.h"
#include "ilogwriter.h"

/**
 * \defgroup module Module system
 */

<<<<<<< HEAD
=======
/** greebo: These registry keys can be used application-wide during runtime
 *          to retrieve the various paths.
 */
const char* const RKEY_APP_PATH = "user/paths/appPath";
const char* const RKEY_SETTINGS_PATH = "user/paths/settingsPath";
const char* const RKEY_BITMAPS_PATH = "user/paths/bitmapsPath";
const char* const RKEY_MAP_PATH = "user/paths/mapPath";
const char* const RKEY_PREFAB_PATH = "user/paths/prefabPath";

>>>>>>> 8e0859cd
/**
 * greebo: Compatibility level: a number inlined into all the modules and returned 
 * by their RegisterableModule::getCompatibilityLevel() method.
 *
 * This number should be changed each time the set of module/plugin files (.so/.dll/.dylib) 
 * is modified, especially when files are going to be removed from a DarkRadiant release.
 * The number will be checked by the ModuleRegistry against the internally stored one
 * to detect outdated binaries and reject their registration.
 *
 * As long as no external module/plugin files are removed this number is safe to stay 
 * as it is. Keep this number compatible to std::size_t, i.e. unsigned.
 */
#define MODULE_COMPATIBILITY_LEVEL 20200419

// A function taking an error title and an error message string, invoked in debug builds
// for things like ASSERT_MESSAGE and ERROR_MESSAGE
typedef std::function<void (const std::string&, const std::string&)> ErrorHandlingFunction;

// This method holds a function pointer which can do some error display (like popups)
// Each module binary has its own copy of this, it's initialised in performDefaultInitialisation()
inline ErrorHandlingFunction& GlobalErrorHandler()
{
    static ErrorHandlingFunction _func;
    return _func;
}

/**
 * Provider for various information that may be required by modules during
 * initialisation.
 *
 * \ingroup module
 */
class IApplicationContext
{
public:

    /**
     * \brief
     * Argument list type.
     */
    typedef std::vector<std::string> ArgumentList;

<<<<<<< HEAD
    /**
	 * Destructor
	 */
	virtual ~IApplicationContext() {}
=======
    /// Destructor
    virtual ~ApplicationContext() {}
>>>>>>> 8e0859cd

    /// Return the path to the installed application
    virtual std::string getApplicationPath() const = 0;

    /**
     * Return the application library paths, each of these is searched
	 * for any libraries containing modules and/or plugins.
     *
     * On Windows this is most likely the same as the application path. On
     * Linux it might be a hard-coded path like /usr/lib/darkradiant, or a
     * relocatable relative path like ../lib
     */
    virtual std::vector<std::string> getLibraryPaths() const = 0;

    /**
     * Return the toplevel path contaning runtime data files, such as the GL
     * programs or UI descriptor files. On Windows this is the same as the
     * application path, on Linux it is determined at compile-time but probably
     * something like /usr/share/darkradiant.
     */
    virtual std::string getRuntimeDataPath() const = 0;

    /// Return the directory containing user settings (user.xml and friends)
    virtual std::string getSettingsPath() const = 0;

    /// Return the directory for temporary output files, such as logs
    virtual std::string getCacheDataPath() const = 0;

    /// Return the directory containing UI bitmaps
    virtual std::string getBitmapsPath() const = 0;

    /// Return the path to HTML documentation files
    virtual std::string getHTMLPath() const = 0;

    /**
     * \brief
     * Return the list of command line arguments.
     */
    virtual const ArgumentList& getCmdLineArgs() const = 0;

<<<<<<< HEAD
	/**
	 * Retrieve a function pointer which can handle assertions and runtime errors
	 */
	virtual const ErrorHandlingFunction& getErrorHandlingFunction() const = 0;
=======
    /**
     * Return the reference to the application's output/error streams.
     */
    virtual std::ostream& getOutputStream() const = 0;
    virtual std::ostream& getErrorStream() const = 0;
    virtual std::ostream& getWarningStream() const = 0;

    // Provides a single mutex object which should be locked by client code
    // before writing to the any of the above streams.
    virtual std::mutex& getStreamLock() const = 0;

    /**
     * Sets up the paths and stores them into the registry.
     */
    virtual void savePathsToRegistry() const = 0;

    /**
     * Retrieve a function pointer which can handle assertions and runtime errors
     */
    virtual const ErrorHandlingFunction& getErrorHandlingFunction() const = 0;
>>>>>>> 8e0859cd
};

/**
 * Set of strings for module dependencies.
 */
typedef std::set<std::string> StringSet;

/**
 * Interface class for modules. Each RegisterableModule can return its name and
 * its set of dependencies.
 *
 * Note that this interface does NOT concern itself with the type (interface)
 * of each individual module; it is up to the GlobalBlah() accessor function
 * associated with each module to perform the required downcast to the known
 * type.
 *
 * All RegisterableModules implement sigc::trackable, since they will often want
 * to connect themselves to another module's signal(s).
 *
 * \ingroup module
 */
class RegisterableModule: public sigc::trackable
{
private:
    const std::size_t _compatibilityLevel;

public:
    RegisterableModule() :
        _compatibilityLevel(MODULE_COMPATIBILITY_LEVEL)
    {}

    /**
     * Destructor
     */
    virtual ~RegisterableModule() {}

    /**
     * Return the name of this module. This must be globally unique across all
     * modules; the modulesystem will throw a logic_error if two modules attempt
     * to register themselves with the same name.
     */
    virtual const std::string& getName() const = 0;

    /**
     * Return the set of dependencies for this module. The return value is a
     * set of strings, each containing the unique name (as returned by
     * getName()) of a module which must be initialised before this one.
     */
    virtual const StringSet& getDependencies() const = 0;

	// Modules are not copyable
	RegisterableModule(const RegisterableModule& other) = delete;
	RegisterableModule& operator=(const RegisterableModule& other) = delete;

    /**
<<<<<<< HEAD
	 * Destructor
	 */
	virtual ~RegisterableModule() {}

	/**
	 * Return the name of this module. This must be globally unique across all
	 * modules; the modulesystem will throw a logic_error if two modules attempt
	 * to register themselves with the same name.
	 */
	virtual const std::string& getName() const = 0;

	/**
	 * Return the set of dependencies for this module. The return value is a
	 * set of strings, each containing the unique name (as returned by
	 * getName()) of a module which must be initialised before this one.
	 */
	virtual const StringSet& getDependencies() const = 0;

	/**
	 * Instruct this module to initialise itself. A RegisterableModule must NOT
	 * invoke any calls to other modules in its constructor, since at the point
	 * of construction the other modules will not have been initialised. Once
	 * all of the dependencies are processed by the ModuleRegistry, each module
	 * will have its initialiseModule() method called at the appropriate point.
	 *
	 * The ModuleRegistry guarantees that any modules named in the set of
	 * dependencies returned by getDependencies() will be initialised and ready
	 * for use at the time this method is invoked. Attempting to access a module
	 * which was NOT listed as a dependency is undefined.
	 *
	 * @param ctx
	 * The ApplicationContext of the running Radiant application.
	 */
	virtual void initialiseModule(const IApplicationContext& ctx) = 0;

	/**
	 * Optional shutdown routine. Allows the module to de-register itself,
	 * shutdown windows, save stuff into the Registry and so on.
	 *
	 * All the modules are getting called one by one, all other modules
	 * are available until the last shutdownModule() call was invoked.
	 */
	virtual void shutdownModule() {
		// Empty default implementation
	}

	// Internally queried by the ModuleRegistry. To protect against leftover
	// binaries containing outdated moudles from being loaded and registered
	// the compatibility level is compared with the one in the ModuleRegistry.
	// Old modules with mismatching numbers will be rejected.
	// Function is intentionally non-virtual and inlined.
	std::size_t getCompatibilityLevel() const
	{
		return _compatibilityLevel;
	}
=======
     * Instruct this module to initialise itself. A RegisterableModule must NOT
     * invoke any calls to other modules in its constructor, since at the point
     * of construction the other modules will not have been initialised. Once
     * all of the dependencies are processed by the ModuleRegistry, each module
     * will have its initialiseModule() method called at the appropriate point.
     *
     * The ModuleRegistry guarantees that any modules named in the set of
     * dependencies returned by getDependencies() will be initialised and ready
     * for use at the time this method is invoked. Attempting to access a module
     * which was NOT listed as a dependency is undefined.
     *
     * @param ctx
     * The ApplicationContext of the running Radiant application.
     */
    virtual void initialiseModule(const ApplicationContext& ctx) = 0;

    /**
     * Optional shutdown routine. Allows the module to de-register itself,
     * shutdown windows, save stuff into the Registry and so on.
     *
     * All the modules are getting called one by one, all other modules
     * are available until the last shutdownModule() call was invoked.
     */
    virtual void shutdownModule() {
        // Empty default implementation
    }

    // Internally queried by the ModuleRegistry. To protect against leftover
    // binaries containing outdated moudles from being loaded and registered
    // the compatibility level is compared with the one in the ModuleRegistry.
    // Old modules with mismatching numbers will be rejected.
    // Function is intentionally non-virtual and inlined.
    std::size_t getCompatibilityLevel() const
    {
        return _compatibilityLevel;
    }
>>>>>>> 8e0859cd
};

/**
 * Shared pointer typdef.
 */
typedef std::shared_ptr<RegisterableModule> RegisterableModulePtr;

/**
 * Interface for the module registry. This is the owner and manager of all
 * RegisterableModules defined in DLLs and the main binary.
 *
 * For obvious reasons, the ModuleRegistry itself is not a module, but a static
 * object owned by the main binary and returned through a globally-accessible
 * method.
 *
 * \ingroup module
 */
class IModuleRegistry 
{
public:
    /**
<<<<<<< HEAD
	 * Destructor
	 */
	virtual ~IModuleRegistry() {}

	/**
	 * Register a RegisterableModule. The name and dependencies are retrieved
	 * through the appropriate RegisterableModule interface methods.
	 *
	 * This method does not cause the RegisterableModule to be initialised.
	 */
	virtual void registerModule(const RegisterableModulePtr& module) = 0;

	/**
	 * Initialise all of the modules previously registered with
	 * registerModule() in the order required by their dependencies. This method
	 * is invoked once, at application startup, with any subsequent attempts
	 * to invoke this method throwing a logic_error.
	 */
	virtual void loadAndInitialiseModules() = 0;

	/**
	 * All the RegisterableModule::shutdownModule() routines are getting
	 * called one by one. No modules are actually destroyed during the
	 * iteration is ongoing, so each module is guaranteed to exist.
	 *
	 * After the last shutdownModule() call has been invoked, the modules
	 * can be safely unloaded/destroyed.
	 */
	virtual void shutdownModules() = 0;

	/**
	 * Retrieve the module associated with the provided unique name. If the
	 * named module is not found, an empty RegisterableModulePtr is returned
	 * (this allows modules to be optional).
	 *
	 * Note that the return value of this function is RegisterableModulePtr,
	 * which in itself is useless to application code. It is up to the accessor
	 * functions defined in each module interface (e.g. GlobalEntityCreator())
	 * to downcast the pointer to the appropriate type.
	 */
	virtual RegisterableModulePtr getModule(const std::string& name) const = 0;

	/**
	 * Returns TRUE if the named module exists in the records.
	 */
	virtual bool moduleExists(const std::string& name) const = 0;

	/**
	 * This retrieves a reference to the information structure ApplicationContext,
	 * which holds the AppPath, SettingsPath and references to the application
	 * streams. The latter can be used by modules to initialise their
	 * rMessage/globalErrorStreams().
	 */
	virtual const IApplicationContext& getApplicationContext() const = 0;

	/**
	 * Callable during the module registration phase, this method attempts
	 * to locate the default application log writer instance. It is usually
	 * hosted in the IRadiant implementation, which is where this method 
	 * will attempt to look for. If the core module happens to be unavailable
	 * at the time this method is called, a std::runtime_error will be thrown.
	 */
	virtual applog::ILogWriter& getApplicationLogWriter() = 0;
=======
     * Destructor
     */
    virtual ~IModuleRegistry() {}

    /**
     * Register a RegisterableModule. The name and dependencies are retrieved
     * through the appropriate RegisterableModule interface methods.
     *
     * This method does not cause the RegisterableModule to be initialised.
     */
    virtual void registerModule(const RegisterableModulePtr& module) = 0;

    /**
     * Initialise all of the modules previously registered with
     * registerModule() in the order required by their dependencies. This method
     * is invoked once, at application startup, with any subsequent attempts
     * to invoke this method throwing a logic_error.
     */
    virtual void loadAndInitialiseModules() = 0;

    /**
     * All the RegisterableModule::shutdownModule() routines are getting
     * called one by one. No modules are actually destroyed during the
     * iteration is ongoing, so each module is guaranteed to exist.
     *
     * After the last shutdownModule() call has been invoked, the modules
     * can be safely unloaded/destroyed.
     */
    virtual void shutdownModules() = 0;

    /**
     * Retrieve the module associated with the provided unique name. If the
     * named module is not found, an empty RegisterableModulePtr is returned
     * (this allows modules to be optional).
     *
     * Note that the return value of this function is RegisterableModulePtr,
     * which in itself is useless to application code. It is up to the accessor
     * functions defined in each module interface (e.g. GlobalEntityCreator())
     * to downcast the pointer to the appropriate type.
     */
    virtual RegisterableModulePtr getModule(const std::string& name) const = 0;

    /**
     * Returns TRUE if the named module exists in the records.
     */
    virtual bool moduleExists(const std::string& name) const = 0;

    /**
     * This retrieves a reference to the information structure ApplicationContext,
     * which holds the AppPath, SettingsPath and references to the application
     * streams. The latter can be used by modules to initialise their
     * rMessage/globalErrorStreams().
     */
    virtual const ApplicationContext& getApplicationContext() const = 0;
>>>>>>> 8e0859cd

    /**
     * Invoked when all modules have been initialised.
     */
    virtual sigc::signal<void>& signal_allModulesInitialised() = 0;

<<<<<<< HEAD
	/**
	 * Progress function called during module loading and intialisation.
	 * The string value will carry a message about what is currently in progress.
	 * The float value passed to the signal indicates the overall progress and
	 * will be in the range [0.0f..1.0f].
	 */
	typedef sigc::signal<void, const std::string&, float> ProgressSignal;
	virtual ProgressSignal& signal_moduleInitialisationProgress() = 0;

	/**
	 * Invoked right before all modules are going to uninitialised, at the
	 * beginning of the radiant shutdown phase.
	 * This is a fire-once signal which removes all subscribers after firing.
	 */
	virtual sigc::signal<void>& signal_modulesUninitialising() = 0;
=======
    /**
     * Progress function called during module loading and intialisation.
     * The string value will carry a message about what is currently in progress.
     * The float value passed to the signal indicates the overall progress and
     * will be in the range [0.0f..1.0f].
     */
    typedef sigc::signal<void, const std::string&, float> ProgressSignal;
    virtual ProgressSignal signal_moduleInitialisationProgress() const = 0;
>>>>>>> 8e0859cd

    /**
    * Invoked when all modules have been shut down (i.e. after shutdownModule()).
	* This is a fire-once signal which removes all subscribers after firing.
    */
    virtual sigc::signal<void>& signal_allModulesUninitialised() = 0;

	/**
	* Invoked right before the module binaries will be unloaded, which will
	* trigger the destruction of any static instances in them.
	*/
	virtual sigc::signal<void>& signal_modulesUnloading() = 0;

<<<<<<< HEAD
	// The compatibility level this Registry instance was compiled against.
	// Old module registrations will be rejected by the registry anyway,
	// on top of that they can actively query this number from the registry
	// to check whether they are being loaded into an incompatible binary.
	virtual std::size_t getCompatibilityLevel() const = 0;

	typedef std::uintptr_t InstanceId;

	// Returns the instance ID of this registry. This is a numeric type used by
	// InstanceReference classes to check if their references are still valid.
	virtual InstanceId getInstanceId() const = 0;
=======
    // The compatibility level this Registry instance was compiled against.
    // Old module registrations will be rejected by the registry anyway,
    // on top of that they can actively query this number from the registry
    // to check whether they are being loaded into an incompatible binary.
    virtual std::size_t getCompatibilityLevel() const = 0;
>>>>>>> 8e0859cd
};

namespace module
{
<<<<<<< HEAD
	/**
	 * \namespace module
	 * Types and functions implementing the module registry system.
	 *
	 * \ingroup module
	 */

	// Reference container to hold the cached module references.
	// It automatically invalidates its reference as soon as the IModuleRegistry
	// changes its instance ID.
	template<typename ModuleType>
	class InstanceReference
	{
	private:
		const char* const _moduleName;
		ModuleType* _instancePtr;
		IModuleRegistry::InstanceId _registryInstanceId;
	public:
		InstanceReference(const char* const moduleName) :
			_moduleName(moduleName),
			_instancePtr(nullptr),
			_registryInstanceId(0)
		{
			acquireReference();
		}

		// Cast-operator used to access the module reference
		inline operator ModuleType&()
		{
#ifdef MODULE_REFERENCES_SUPPORT_INVALIDATION
			// Check if we have an instance or if it is outdated
			if (_instancePtr == nullptr ||
				_registryInstanceId != GlobalModuleRegistry().getInstanceId())
			{
				acquireReference();
			}
#endif
			return *_instancePtr;
		}

	private:
		void acquireReference()
		{
			_instancePtr = std::dynamic_pointer_cast<ModuleType>(
				GlobalModuleRegistry().getModule(_moduleName)).get();
			// Save the instance ID of the registry - if this ever changes 
			// the above reference is treated as invalid
			_registryInstanceId = GlobalModuleRegistry().getInstanceId();
		}
	};

	/** greebo: This is a container holding a reference to the registry.
	 *          The getRegistry() symbol above is not exported to the
	 *          modules in Win32 compiles. That's why this structure
	 * 			has to be initialised in the RegisterModule() routine.
	 *
	 * As soon as it's initialised, the module can access the ModuleRegistry
	 * with the routine GlobalModuleRegistry() below.
	 */
	class RegistryReference {
		IModuleRegistry* _registry;
	public:
		RegistryReference() :
			_registry(nullptr)
		{}

		inline void setRegistry(IModuleRegistry& registry)
		{
			_registry = &registry;
		}

		inline IModuleRegistry& getRegistry() const
		{
			assert(_registry); // must not be empty
			return *_registry;
		}

		inline bool isEmpty() const
		{
			return _registry == nullptr;
		}

		static RegistryReference& Instance()
		{
			static RegistryReference _registryRef;
			return _registryRef;
		}
	};

	/**
	 * Global accessor method for the ModuleRegistry.
	 */
	inline IModuleRegistry& GlobalModuleRegistry() 
	{
		return RegistryReference::Instance().getRegistry();
	}

	// Returns true if we have a registry instance known to this binary
	inline bool IsGlobalModuleRegistryAvailable()
	{
		return !RegistryReference::Instance().isEmpty();
	}

	// Exception thrown if the module being loaded is incompatible with the main binary
	class ModuleCompatibilityException : 
		public std::runtime_error
	{
	public:
		ModuleCompatibilityException(const std::string& msg) :
			std::runtime_error(msg)
		{}
	};

	// greebo: This should be called once by each module at load time to initialise
	// the OutputStreamHolders
	inline void initialiseStreams(applog::ILogWriter& logWriter)
	{
		GlobalOutputStream().setStream(logWriter.getLogStream(applog::LogLevel::Standard));
		GlobalWarningStream().setStream(logWriter.getLogStream(applog::LogLevel::Warning));
		GlobalErrorStream().setStream(logWriter.getLogStream(applog::LogLevel::Error));

#ifndef NDEBUG
		GlobalDebugStream().setStream(logWriter.getLogStream(applog::LogLevel::Verbose));
#endif

		// Set up the mutex for thread-safe logging
		GlobalOutputStream().setLock(logWriter.getStreamLock());
		GlobalWarningStream().setLock(logWriter.getStreamLock());
		GlobalErrorStream().setLock(logWriter.getStreamLock());
		GlobalDebugStream().setLock(logWriter.getStreamLock());
	}

	// Should be called when shutting down the application to be sure that no dangling 
	// references remain in the output stream holders
	inline void shutdownStreams()
	{
		GlobalOutputStream().reset();
		GlobalWarningStream().reset();
		GlobalErrorStream().reset();
#ifndef NDEBUG
		GlobalDebugStream().reset();
#endif
	}

	// Helper method initialising a few references and checking a module's
	// compatibility level with the one reported by the ModuleRegistry
	inline void performDefaultInitialisation(IModuleRegistry& registry)
	{
		if (registry.getCompatibilityLevel() != MODULE_COMPATIBILITY_LEVEL)
		{
			throw ModuleCompatibilityException("Compatibility level mismatch");
		}

		// Initialise the streams using the central application log writer instance
		initialiseStreams(registry.getApplicationLogWriter());

		// Remember the reference to the ModuleRegistry
		RegistryReference::Instance().setRegistry(registry);

		// Set up the assertion handler
		GlobalErrorHandler() = registry.getApplicationContext().getErrorHandlingFunction();
	}
=======
    /**
     * \namespace module
     * Types and functions implementing the module registry system.
     *
     * \ingroup module
     */

    /** greebo: This is a container holding a reference to the registry.
     *          The getRegistry() symbol above is not exported to the
     *          modules in Win32 compiles. That's why this structure
     *          has to be initialised in the RegisterModule() routine.
     *
     * As soon as it's initialised, the module can access the ModuleRegistry
     * with the routine GlobalModuleRegistry() below.
     */
    class RegistryReference {
        IModuleRegistry* _registry;
    public:
        RegistryReference() :
            _registry(NULL)
        {}

        inline void setRegistry(IModuleRegistry& registry) {
            _registry = &registry;
        }

        inline IModuleRegistry& getRegistry() {
            assert(_registry); // must not be NULL
            return *_registry;
        }

        static RegistryReference& Instance() {
            static RegistryReference _registryRef;
            return _registryRef;
        }
    };

    /**
     * Global accessor method for the ModuleRegistry.
     */
    inline IModuleRegistry& GlobalModuleRegistry() 
    {
        return RegistryReference::Instance().getRegistry();
    }

    // Exception thrown if the module being loaded is incompatible with the main binary
    class ModuleCompatibilityException : 
        public std::runtime_error
    {
    public:
        ModuleCompatibilityException(const std::string& msg) :
            std::runtime_error(msg)
        {}
    };

    // greebo: This should be called once by each module at load time to initialise
    // the OutputStreamHolders
    inline void initialiseStreams(const ApplicationContext& ctx)
    {
        GlobalOutputStream().setStream(ctx.getOutputStream());
        GlobalWarningStream().setStream(ctx.getWarningStream());
        GlobalErrorStream().setStream(ctx.getErrorStream());

#ifndef NDEBUG
        GlobalDebugStream().setStream(ctx.getOutputStream());
#endif

        // Set up the mutex for thread-safe logging
        GlobalOutputStream().setLock(ctx.getStreamLock());
        GlobalWarningStream().setLock(ctx.getStreamLock());
        GlobalErrorStream().setLock(ctx.getStreamLock());
        GlobalDebugStream().setLock(ctx.getStreamLock());
    }

    // Helper method initialising a few references and checking a module's
    // compatibility level with the one reported by the ModuleRegistry
    inline void performDefaultInitialisation(IModuleRegistry& registry)
    {
        if (registry.getCompatibilityLevel() != MODULE_COMPATIBILITY_LEVEL)
        {
            throw ModuleCompatibilityException("Compatibility level mismatch");
        }

        // Initialise the streams using the given application context
        initialiseStreams(registry.getApplicationContext());

        // Remember the reference to the ModuleRegistry
        RegistryReference::Instance().setRegistry(registry);

        // Set up the assertion handler
        GlobalErrorHandler() = registry.getApplicationContext().getErrorHandlingFunction();
    }
>>>>>>> 8e0859cd
}

// Platform-specific definition which needs to be defined both
// in the plugins and the main binary.
#if defined(WIN32)
    #if defined(_MSC_VER)
        // In VC++ we use this to export symbols instead of using .def files
        // Note: don't use __stdcall since this is adding stack bytes to the function name
        #define DARKRADIANT_DLLEXPORT __declspec(dllexport)
    #else
        #define DARKRADIANT_DLLEXPORT 
    #endif
#elif defined(__APPLE__)
    #define DARKRADIANT_DLLEXPORT __attribute__((visibility("default")))
#else
    #define DARKRADIANT_DLLEXPORT
#endif<|MERGE_RESOLUTION|>--- conflicted
+++ resolved
@@ -19,18 +19,6 @@
  * \defgroup module Module system
  */
 
-<<<<<<< HEAD
-=======
-/** greebo: These registry keys can be used application-wide during runtime
- *          to retrieve the various paths.
- */
-const char* const RKEY_APP_PATH = "user/paths/appPath";
-const char* const RKEY_SETTINGS_PATH = "user/paths/settingsPath";
-const char* const RKEY_BITMAPS_PATH = "user/paths/bitmapsPath";
-const char* const RKEY_MAP_PATH = "user/paths/mapPath";
-const char* const RKEY_PREFAB_PATH = "user/paths/prefabPath";
-
->>>>>>> 8e0859cd
 /**
  * greebo: Compatibility level: a number inlined into all the modules and returned 
  * by their RegisterableModule::getCompatibilityLevel() method.
@@ -73,15 +61,10 @@
      */
     typedef std::vector<std::string> ArgumentList;
 
-<<<<<<< HEAD
     /**
 	 * Destructor
 	 */
 	virtual ~IApplicationContext() {}
-=======
-    /// Destructor
-    virtual ~ApplicationContext() {}
->>>>>>> 8e0859cd
 
     /// Return the path to the installed application
     virtual std::string getApplicationPath() const = 0;
@@ -122,33 +105,10 @@
      */
     virtual const ArgumentList& getCmdLineArgs() const = 0;
 
-<<<<<<< HEAD
 	/**
 	 * Retrieve a function pointer which can handle assertions and runtime errors
 	 */
 	virtual const ErrorHandlingFunction& getErrorHandlingFunction() const = 0;
-=======
-    /**
-     * Return the reference to the application's output/error streams.
-     */
-    virtual std::ostream& getOutputStream() const = 0;
-    virtual std::ostream& getErrorStream() const = 0;
-    virtual std::ostream& getWarningStream() const = 0;
-
-    // Provides a single mutex object which should be locked by client code
-    // before writing to the any of the above streams.
-    virtual std::mutex& getStreamLock() const = 0;
-
-    /**
-     * Sets up the paths and stores them into the registry.
-     */
-    virtual void savePathsToRegistry() const = 0;
-
-    /**
-     * Retrieve a function pointer which can handle assertions and runtime errors
-     */
-    virtual const ErrorHandlingFunction& getErrorHandlingFunction() const = 0;
->>>>>>> 8e0859cd
 };
 
 /**
@@ -180,6 +140,10 @@
         _compatibilityLevel(MODULE_COMPATIBILITY_LEVEL)
     {}
 
+	// Modules are not copyable
+	RegisterableModule(const RegisterableModule& other) = delete;
+	RegisterableModule& operator=(const RegisterableModule& other) = delete;
+
     /**
      * Destructor
      */
@@ -198,30 +162,6 @@
      * getName()) of a module which must be initialised before this one.
      */
     virtual const StringSet& getDependencies() const = 0;
-
-	// Modules are not copyable
-	RegisterableModule(const RegisterableModule& other) = delete;
-	RegisterableModule& operator=(const RegisterableModule& other) = delete;
-
-    /**
-<<<<<<< HEAD
-	 * Destructor
-	 */
-	virtual ~RegisterableModule() {}
-
-	/**
-	 * Return the name of this module. This must be globally unique across all
-	 * modules; the modulesystem will throw a logic_error if two modules attempt
-	 * to register themselves with the same name.
-	 */
-	virtual const std::string& getName() const = 0;
-
-	/**
-	 * Return the set of dependencies for this module. The return value is a
-	 * set of strings, each containing the unique name (as returned by
-	 * getName()) of a module which must be initialised before this one.
-	 */
-	virtual const StringSet& getDependencies() const = 0;
 
 	/**
 	 * Instruct this module to initialise itself. A RegisterableModule must NOT
@@ -240,43 +180,6 @@
 	 */
 	virtual void initialiseModule(const IApplicationContext& ctx) = 0;
 
-	/**
-	 * Optional shutdown routine. Allows the module to de-register itself,
-	 * shutdown windows, save stuff into the Registry and so on.
-	 *
-	 * All the modules are getting called one by one, all other modules
-	 * are available until the last shutdownModule() call was invoked.
-	 */
-	virtual void shutdownModule() {
-		// Empty default implementation
-	}
-
-	// Internally queried by the ModuleRegistry. To protect against leftover
-	// binaries containing outdated moudles from being loaded and registered
-	// the compatibility level is compared with the one in the ModuleRegistry.
-	// Old modules with mismatching numbers will be rejected.
-	// Function is intentionally non-virtual and inlined.
-	std::size_t getCompatibilityLevel() const
-	{
-		return _compatibilityLevel;
-	}
-=======
-     * Instruct this module to initialise itself. A RegisterableModule must NOT
-     * invoke any calls to other modules in its constructor, since at the point
-     * of construction the other modules will not have been initialised. Once
-     * all of the dependencies are processed by the ModuleRegistry, each module
-     * will have its initialiseModule() method called at the appropriate point.
-     *
-     * The ModuleRegistry guarantees that any modules named in the set of
-     * dependencies returned by getDependencies() will be initialised and ready
-     * for use at the time this method is invoked. Attempting to access a module
-     * which was NOT listed as a dependency is undefined.
-     *
-     * @param ctx
-     * The ApplicationContext of the running Radiant application.
-     */
-    virtual void initialiseModule(const ApplicationContext& ctx) = 0;
-
     /**
      * Optional shutdown routine. Allows the module to de-register itself,
      * shutdown windows, save stuff into the Registry and so on.
@@ -297,7 +200,6 @@
     {
         return _compatibilityLevel;
     }
->>>>>>> 8e0859cd
 };
 
 /**
@@ -319,71 +221,6 @@
 {
 public:
     /**
-<<<<<<< HEAD
-	 * Destructor
-	 */
-	virtual ~IModuleRegistry() {}
-
-	/**
-	 * Register a RegisterableModule. The name and dependencies are retrieved
-	 * through the appropriate RegisterableModule interface methods.
-	 *
-	 * This method does not cause the RegisterableModule to be initialised.
-	 */
-	virtual void registerModule(const RegisterableModulePtr& module) = 0;
-
-	/**
-	 * Initialise all of the modules previously registered with
-	 * registerModule() in the order required by their dependencies. This method
-	 * is invoked once, at application startup, with any subsequent attempts
-	 * to invoke this method throwing a logic_error.
-	 */
-	virtual void loadAndInitialiseModules() = 0;
-
-	/**
-	 * All the RegisterableModule::shutdownModule() routines are getting
-	 * called one by one. No modules are actually destroyed during the
-	 * iteration is ongoing, so each module is guaranteed to exist.
-	 *
-	 * After the last shutdownModule() call has been invoked, the modules
-	 * can be safely unloaded/destroyed.
-	 */
-	virtual void shutdownModules() = 0;
-
-	/**
-	 * Retrieve the module associated with the provided unique name. If the
-	 * named module is not found, an empty RegisterableModulePtr is returned
-	 * (this allows modules to be optional).
-	 *
-	 * Note that the return value of this function is RegisterableModulePtr,
-	 * which in itself is useless to application code. It is up to the accessor
-	 * functions defined in each module interface (e.g. GlobalEntityCreator())
-	 * to downcast the pointer to the appropriate type.
-	 */
-	virtual RegisterableModulePtr getModule(const std::string& name) const = 0;
-
-	/**
-	 * Returns TRUE if the named module exists in the records.
-	 */
-	virtual bool moduleExists(const std::string& name) const = 0;
-
-	/**
-	 * This retrieves a reference to the information structure ApplicationContext,
-	 * which holds the AppPath, SettingsPath and references to the application
-	 * streams. The latter can be used by modules to initialise their
-	 * rMessage/globalErrorStreams().
-	 */
-	virtual const IApplicationContext& getApplicationContext() const = 0;
-
-	/**
-	 * Callable during the module registration phase, this method attempts
-	 * to locate the default application log writer instance. It is usually
-	 * hosted in the IRadiant implementation, which is where this method 
-	 * will attempt to look for. If the core module happens to be unavailable
-	 * at the time this method is called, a std::runtime_error will be thrown.
-	 */
-	virtual applog::ILogWriter& getApplicationLogWriter() = 0;
-=======
      * Destructor
      */
     virtual ~IModuleRegistry() {}
@@ -431,21 +268,28 @@
      */
     virtual bool moduleExists(const std::string& name) const = 0;
 
-    /**
-     * This retrieves a reference to the information structure ApplicationContext,
-     * which holds the AppPath, SettingsPath and references to the application
-     * streams. The latter can be used by modules to initialise their
-     * rMessage/globalErrorStreams().
-     */
-    virtual const ApplicationContext& getApplicationContext() const = 0;
->>>>>>> 8e0859cd
+	/**
+	 * This retrieves a reference to the information structure ApplicationContext,
+	 * which holds the AppPath, SettingsPath and references to the application
+	 * streams. The latter can be used by modules to initialise their
+	 * rMessage/globalErrorStreams().
+	 */
+	virtual const IApplicationContext& getApplicationContext() const = 0;
+
+	/**
+	 * Callable during the module registration phase, this method attempts
+	 * to locate the default application log writer instance. It is usually
+	 * hosted in the IRadiant implementation, which is where this method 
+	 * will attempt to look for. If the core module happens to be unavailable
+	 * at the time this method is called, a std::runtime_error will be thrown.
+	 */
+	virtual applog::ILogWriter& getApplicationLogWriter() = 0;
 
     /**
      * Invoked when all modules have been initialised.
      */
     virtual sigc::signal<void>& signal_allModulesInitialised() = 0;
 
-<<<<<<< HEAD
 	/**
 	 * Progress function called during module loading and intialisation.
 	 * The string value will carry a message about what is currently in progress.
@@ -461,16 +305,6 @@
 	 * This is a fire-once signal which removes all subscribers after firing.
 	 */
 	virtual sigc::signal<void>& signal_modulesUninitialising() = 0;
-=======
-    /**
-     * Progress function called during module loading and intialisation.
-     * The string value will carry a message about what is currently in progress.
-     * The float value passed to the signal indicates the overall progress and
-     * will be in the range [0.0f..1.0f].
-     */
-    typedef sigc::signal<void, const std::string&, float> ProgressSignal;
-    virtual ProgressSignal signal_moduleInitialisationProgress() const = 0;
->>>>>>> 8e0859cd
 
     /**
     * Invoked when all modules have been shut down (i.e. after shutdownModule()).
@@ -484,7 +318,6 @@
 	*/
 	virtual sigc::signal<void>& signal_modulesUnloading() = 0;
 
-<<<<<<< HEAD
 	// The compatibility level this Registry instance was compiled against.
 	// Old module registrations will be rejected by the registry anyway,
 	// on top of that they can actively query this number from the registry
@@ -496,24 +329,16 @@
 	// Returns the instance ID of this registry. This is a numeric type used by
 	// InstanceReference classes to check if their references are still valid.
 	virtual InstanceId getInstanceId() const = 0;
-=======
-    // The compatibility level this Registry instance was compiled against.
-    // Old module registrations will be rejected by the registry anyway,
-    // on top of that they can actively query this number from the registry
-    // to check whether they are being loaded into an incompatible binary.
-    virtual std::size_t getCompatibilityLevel() const = 0;
->>>>>>> 8e0859cd
 };
 
 namespace module
 {
-<<<<<<< HEAD
-	/**
-	 * \namespace module
-	 * Types and functions implementing the module registry system.
-	 *
-	 * \ingroup module
-	 */
+    /**
+     * \namespace module
+     * Types and functions implementing the module registry system.
+     *
+     * \ingroup module
+     */
 
 	// Reference container to hold the cached module references.
 	// It automatically invalidates its reference as soon as the IModuleRegistry
@@ -597,13 +422,13 @@
 		}
 	};
 
-	/**
-	 * Global accessor method for the ModuleRegistry.
-	 */
-	inline IModuleRegistry& GlobalModuleRegistry() 
-	{
-		return RegistryReference::Instance().getRegistry();
-	}
+    /**
+     * Global accessor method for the ModuleRegistry.
+     */
+    inline IModuleRegistry& GlobalModuleRegistry() 
+    {
+        return RegistryReference::Instance().getRegistry();
+    }
 
 	// Returns true if we have a registry instance known to this binary
 	inline bool IsGlobalModuleRegistryAvailable()
@@ -664,106 +489,12 @@
 		// Initialise the streams using the central application log writer instance
 		initialiseStreams(registry.getApplicationLogWriter());
 
-		// Remember the reference to the ModuleRegistry
-		RegistryReference::Instance().setRegistry(registry);
-
-		// Set up the assertion handler
-		GlobalErrorHandler() = registry.getApplicationContext().getErrorHandlingFunction();
-	}
-=======
-    /**
-     * \namespace module
-     * Types and functions implementing the module registry system.
-     *
-     * \ingroup module
-     */
-
-    /** greebo: This is a container holding a reference to the registry.
-     *          The getRegistry() symbol above is not exported to the
-     *          modules in Win32 compiles. That's why this structure
-     *          has to be initialised in the RegisterModule() routine.
-     *
-     * As soon as it's initialised, the module can access the ModuleRegistry
-     * with the routine GlobalModuleRegistry() below.
-     */
-    class RegistryReference {
-        IModuleRegistry* _registry;
-    public:
-        RegistryReference() :
-            _registry(NULL)
-        {}
-
-        inline void setRegistry(IModuleRegistry& registry) {
-            _registry = &registry;
-        }
-
-        inline IModuleRegistry& getRegistry() {
-            assert(_registry); // must not be NULL
-            return *_registry;
-        }
-
-        static RegistryReference& Instance() {
-            static RegistryReference _registryRef;
-            return _registryRef;
-        }
-    };
-
-    /**
-     * Global accessor method for the ModuleRegistry.
-     */
-    inline IModuleRegistry& GlobalModuleRegistry() 
-    {
-        return RegistryReference::Instance().getRegistry();
-    }
-
-    // Exception thrown if the module being loaded is incompatible with the main binary
-    class ModuleCompatibilityException : 
-        public std::runtime_error
-    {
-    public:
-        ModuleCompatibilityException(const std::string& msg) :
-            std::runtime_error(msg)
-        {}
-    };
-
-    // greebo: This should be called once by each module at load time to initialise
-    // the OutputStreamHolders
-    inline void initialiseStreams(const ApplicationContext& ctx)
-    {
-        GlobalOutputStream().setStream(ctx.getOutputStream());
-        GlobalWarningStream().setStream(ctx.getWarningStream());
-        GlobalErrorStream().setStream(ctx.getErrorStream());
-
-#ifndef NDEBUG
-        GlobalDebugStream().setStream(ctx.getOutputStream());
-#endif
-
-        // Set up the mutex for thread-safe logging
-        GlobalOutputStream().setLock(ctx.getStreamLock());
-        GlobalWarningStream().setLock(ctx.getStreamLock());
-        GlobalErrorStream().setLock(ctx.getStreamLock());
-        GlobalDebugStream().setLock(ctx.getStreamLock());
-    }
-
-    // Helper method initialising a few references and checking a module's
-    // compatibility level with the one reported by the ModuleRegistry
-    inline void performDefaultInitialisation(IModuleRegistry& registry)
-    {
-        if (registry.getCompatibilityLevel() != MODULE_COMPATIBILITY_LEVEL)
-        {
-            throw ModuleCompatibilityException("Compatibility level mismatch");
-        }
-
-        // Initialise the streams using the given application context
-        initialiseStreams(registry.getApplicationContext());
-
         // Remember the reference to the ModuleRegistry
         RegistryReference::Instance().setRegistry(registry);
 
         // Set up the assertion handler
         GlobalErrorHandler() = registry.getApplicationContext().getErrorHandlingFunction();
     }
->>>>>>> 8e0859cd
 }
 
 // Platform-specific definition which needs to be defined both
