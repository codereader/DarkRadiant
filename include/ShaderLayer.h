--- conflicted
+++ resolved
@@ -347,11 +347,7 @@
     virtual const FragmentMap& getFragmentMap(int index) = 0;
 
 	/**
-<<<<<<< HEAD
-	 * Returns the fragment map with the given index.
-=======
-	 * Returns the fragment map image with the given index. 
->>>>>>> 6f79172c
+	 * Returns the fragment map image with the given index.
 	 */
 	virtual TexturePtr getFragmentMapTexture(int index) = 0;
 
