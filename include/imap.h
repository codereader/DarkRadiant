--- conflicted
+++ resolved
@@ -185,7 +185,6 @@
     // Exports the current selection to the given output stream, using the given map format
     virtual void exportSelected(std::ostream& out, const map::MapFormatPtr& format) = 0;
 
-<<<<<<< HEAD
     // When called in EditMode::Merge, this will apply the currently active set of actions
     virtual void finishMergeOperation() = 0;
 
@@ -194,7 +193,7 @@
 
     // Returns the currently active merge operation (or an empty reference if no merge is ongoing)
     virtual scene::merge::IMergeOperation::Ptr getActiveMergeOperation() = 0;
-=======
+
     /* POINTFILE MANAGEMENT */
 
     /// Functor to receive pointfile paths
@@ -217,7 +216,6 @@
 
     /// Return true if a point trace is currently visible
     virtual bool isPointTraceVisible() const = 0;
->>>>>>> e3238aca
 };
 typedef std::shared_ptr<IMap> IMapPtr;
 
