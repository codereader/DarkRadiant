--- conflicted
+++ resolved
@@ -1,11 +1,8 @@
 #include "gtest/gtest.h"
 
 #include "math/Matrix4.h"
-<<<<<<< HEAD
 #include "MatrixUtils.h"
-=======
 #include "pivot.h"
->>>>>>> 639f8ea4
 
 namespace test
 {
@@ -17,33 +14,6 @@
     double cosAngle = cos(degrees_to_radians(angle));
     double sinAngle = sin(degrees_to_radians(angle));
     double EPSILON = 0.00001f;
-<<<<<<< HEAD
-=======
-
-    // EXPECT that two matrices are close to each other (using GTest's own
-    // EXPECT_DOUBLE_EQ)
-    void expectNear(const Matrix4& m1, const Matrix4& m2)
-    {
-        EXPECT_DOUBLE_EQ(m1.xx(), m2.xx());
-        EXPECT_DOUBLE_EQ(m1.xy(), m2.xy());
-        EXPECT_DOUBLE_EQ(m1.xz(), m2.xz());
-        EXPECT_DOUBLE_EQ(m1.xw(), m2.xw());
-
-        EXPECT_DOUBLE_EQ(m1.yx(), m2.yx());
-        EXPECT_DOUBLE_EQ(m1.yy(), m2.yy());
-        EXPECT_DOUBLE_EQ(m1.yz(), m2.yz());
-        EXPECT_DOUBLE_EQ(m1.yw(), m2.yw());
-
-        EXPECT_DOUBLE_EQ(m1.zx(), m2.zx());
-        EXPECT_DOUBLE_EQ(m1.zy(), m2.zy());
-        EXPECT_DOUBLE_EQ(m1.zz(), m2.zz());
-        EXPECT_DOUBLE_EQ(m1.zw(), m2.zw());
-
-        EXPECT_DOUBLE_EQ(m1.tx(), m2.tx());
-        EXPECT_DOUBLE_EQ(m1.ty(), m2.ty());
-        EXPECT_DOUBLE_EQ(m1.tz(), m2.tz());
-        EXPECT_DOUBLE_EQ(m1.tw(), m2.tw());
-    }
 
     // EXPECT that two Vector3s are close to each other
     void expectNear(const Vector3& v1, const Vector3& v2, double eps = EPSILON)
@@ -52,7 +22,6 @@
         EXPECT_NEAR(v1.y(), v2.y(), eps);
         EXPECT_NEAR(v1.z(), v2.z(), eps);
     }
->>>>>>> 639f8ea4
 }
 
 TEST(MatrixTest, CreateIdentityMatrix)
