#include "RadiantTest.h"

#include "ieclass.h"
#include "ientity.h"
#include "irendersystemfactory.h"
#include "iselectable.h"
#include "iselection.h"
#include "iundo.h"
#include "ishaders.h"
#include "icolourscheme.h"
#include "ieclasscolours.h"

#include "render/NopVolumeTest.h"
#include "string/convert.h"
#include "transformlib.h"
#include "registry/registry.h"
#include "eclass.h"
#include "string/join.h"
#include "scenelib.h"
#include "algorithm/Entity.h"
#include "algorithm/Scene.h"

namespace test
{

using EntityTest = RadiantTest;

namespace
{

// Create an entity from a simple classname string
IEntityNodePtr createByClassName(const std::string& className)
{
    auto cls = GlobalEntityClassManager().findClass(className);
    return GlobalEntityModule().createEntity(cls);
}

// Container for an entity under test. Stores the entity and adds it to the
// global map to enable undo.
struct TestEntity
{
    IEntityNodePtr node;
    Entity* spawnArgs = nullptr;

    // Create an entity with the given class name
    static TestEntity create(const std::string& className)
    {
        TestEntity result;
        result.node = createByClassName(className);
        result.spawnArgs = &result.node->getEntity();

        // Enable undo
        scene::addNodeToContainer(result.node, GlobalMapModule().getRoot());

        return result;
    }

    // Access the spawnargs
    Entity& args() { return *spawnArgs; }
};

// Obtain entity attachments as a simple std::list
std::list<Entity::Attachment> getAttachments(const IEntityNodePtr& node)
{
    std::list<Entity::Attachment> attachments;
    if (node)
    {
        node->getEntity().forEachAttachment(
            [&](const Entity::Attachment& a) { attachments.push_back(a); }
        );
    }
    return attachments;
}

}

using StringMap = std::map<std::string, std::string>;

TEST_F(EntityTest, LookupEntityClass)
{
    // Nonexistent class should return null (but not throw or crash)
    auto cls = GlobalEntityClassManager().findClass("notAnEntityClass");
    EXPECT_FALSE(cls);

    // Real entity class should return a valid pointer
    auto lightCls = GlobalEntityClassManager().findClass("light");
    EXPECT_TRUE(lightCls);
}

TEST_F(EntityTest, LightEntitiesRecognisedAsLights)
{
    // The 'light' class should be recognised as an actual light
    auto lightCls = GlobalEntityClassManager().findClass("light");
    EXPECT_TRUE(lightCls->isLight());

    // Things which are not lights should also be correctly identified
    auto notLightCls = GlobalEntityClassManager().findClass("dr:entity_using_modeldef");
    EXPECT_TRUE(notLightCls);
    EXPECT_FALSE(notLightCls->isLight());

    // Anything deriving from the light class should also be a light
    auto derived1 = GlobalEntityClassManager().findClass("atdm:light_base");
    EXPECT_TRUE(derived1->isLight());

    // Second level derivations too
    auto derived2 = GlobalEntityClassManager().findClass("light_extinguishable");
    EXPECT_TRUE(derived2->isLight());

    // torch_brazier is not a light itself, but has a light attached, so it
    // should not have isLight() == true
    auto brazier = GlobalEntityClassManager().findClass("atdm:torch_brazier");
    EXPECT_FALSE(brazier->isLight());
}

TEST_F(EntityTest, EntityClassInheritsAttributes)
{
    auto cls = GlobalEntityClassManager().findClass("light_extinguishable");
    ASSERT_TRUE(cls);

    // Inherited from 'light'
    EXPECT_EQ(cls->getAttribute("editor_color").getValue(), "0 1 0");
    EXPECT_EQ(cls->getAttribute("spawnclass").getValue(), "idLight");

    // Inherited from 'atdm:light_base'
    EXPECT_EQ(cls->getAttribute("AIUse").getValue(), "AIUSE_LIGHTSOURCE");
    EXPECT_EQ(cls->getAttribute("shouldBeOn").getValue(), "0");

    // Inherited but overridden on 'light_extinguishable' itself
    EXPECT_EQ(cls->getAttribute("editor_displayFolder").getValue(),
              "Lights/Base Entities, DoNotUse");

    // Lookup without considering inheritance
    EXPECT_EQ(cls->getAttribute("editor_color", false).getValue(), "");
    EXPECT_EQ(cls->getAttribute("spawnclass", false).getValue(), "");
}

TEST_F(EntityTest, VisitInheritedClassAttributes)
{
    auto cls = GlobalEntityClassManager().findClass("light_extinguishable");
    ASSERT_TRUE(cls);

    // Map of attribute names to inherited flag
    std::map<std::string, bool> attributes;

    // Visit all attributes and store in the map
    cls->forEachAttribute(
        [&attributes](const EntityClassAttribute& a, bool inherited) {
            attributes.insert({a.getName(), inherited});
        },
        true /* editorKeys */
    );

    // Confirm inherited flags set correctly
    EXPECT_EQ(attributes.at("spawnclass"), true);
    EXPECT_EQ(attributes.at("AIUse"), true);
    EXPECT_EQ(attributes.at("maxs"), false);
    EXPECT_EQ(attributes.at("clipmodel_contents"), false);
    EXPECT_EQ(attributes.at("editor_displayFolder"), false);
}

// #5621: When the classname key is selected in the entity inspector, the description of that
// attribute should deliver the text that is stored in the editor_usage attributes
TEST_F(EntityTest, MultiLineEditorUsage)
{
    auto eclass = GlobalEntityClassManager().findClass("eclass_with_usage_attribute");
    ASSERT_TRUE(eclass);

    // Assume we have non-empty editor_usage/1/2 attributes
    EXPECT_NE(eclass->getAttribute("editor_usage").getValue(), "");
    EXPECT_NE(eclass->getAttribute("editor_usage1").getValue(), "");
    EXPECT_NE(eclass->getAttribute("editor_usage2").getValue(), "");

    auto editor_usage = eclass::getUsage(*eclass);

    std::vector<std::string> singleAttributes =
    {
        eclass->getAttribute("editor_usage").getValue(),
        eclass->getAttribute("editor_usage1").getValue(),
        eclass->getAttribute("editor_usage2").getValue()
    };

    EXPECT_EQ(editor_usage, string::join(singleAttributes, "\n"));
}

void checkBucketEntityDef(const IEntityClassPtr& eclass)
{
    // These spawnargs are all defined directly on bucket_metal
    EXPECT_EQ(eclass->getAttribute("editor_usage").getValue(), "So you can kick the bucket.");
    EXPECT_EQ(eclass->getAttribute("editor_displayFolder").getValue(), "Moveables/Containers");
    EXPECT_EQ(eclass->getAttribute("mass").getValue(), "8");
    EXPECT_EQ(eclass->getAttribute("inherit").getValue(), "bucket_base");
    EXPECT_EQ(eclass->getAttribute("model").getValue(), "models/darkmod/containers/bucket.lwo");
    EXPECT_EQ(eclass->getAttribute("friction").getValue(), "0.2");
    EXPECT_EQ(eclass->getAttribute("clipmodel").getValue(), "models/darkmod/misc/clipmodels/bucket_cm.lwo");
    EXPECT_EQ(eclass->getAttribute("bouncyness").getValue(), "0.5");
    EXPECT_EQ(eclass->getAttribute("snd_bounce").getValue(), "tdm_impact_metal_bucket");
    EXPECT_EQ(eclass->getAttribute("snd_bounce_carpet").getValue(), "tdm_impact_metal_bucket_on_soft");
    EXPECT_EQ(eclass->getAttribute("snd_bounce_cloth").getValue(), "tdm_impact_metal_bucket_on_soft");
    EXPECT_EQ(eclass->getAttribute("snd_bounce_grass").getValue(), "tdm_impact_metal_bucket_on_soft");
    EXPECT_EQ(eclass->getAttribute("snd_bounce_dirt").getValue(), "tdm_impact_metal_bucket_on_soft");

    // This is defined in the parent entityDef:
    EXPECT_EQ(eclass->getAttribute("snd_bounce_snow").getValue(), "tdm_impact_dirt");
}

// #5652: Reloading DEFs must not mess up the eclass attributes
TEST_F(EntityTest, ReloadDefsOnUnchangedFiles)
{
    auto eclass = GlobalEntityClassManager().findClass("bucket_metal");
    auto parent = eclass->getParent();

    // Check the parent, it defines an editor_usage which will mess up the child (when the #5652 problem was unfixed)
    EXPECT_TRUE(parent != nullptr);
    EXPECT_EQ(parent->getAttribute("editor_usage").getValue(), "Don't use. Base class for all TDM moveables.");

    checkBucketEntityDef(eclass);

    // Reload the defs and re-use the same eclass reference we got above, it ought to be still valid
    GlobalEntityClassManager().reloadDefs();

    checkBucketEntityDef(eclass);
}

TEST_F(EntityTest, CannotCreateEntityWithoutClass)
{
    // Creating with a null entity class should throw an exception
    EXPECT_THROW(GlobalEntityModule().createEntity({}), std::runtime_error);
}

TEST_F(EntityTest, CreateBasicLightEntity)
{
    // Create a basic light
    auto lightCls = GlobalEntityClassManager().findClass("light");
    auto light = GlobalEntityModule().createEntity(lightCls);

    // Light has a sensible autogenerated name
    EXPECT_EQ(light->name(), "light_1");

    // Entity should have a "classname" key matching the actual entity class we
    // created
    auto clsName = light->getEntity().getKeyValue("classname");
    EXPECT_EQ(clsName, "light");

    // Entity should have an IEntityClass pointer which matches the one we
    // looked up
    EXPECT_EQ(light->getEntity().getEntityClass().get(), lightCls.get());

    // This basic light entity should have no attachments
    auto attachments = getAttachments(light);
    EXPECT_EQ(attachments.size(), 0);
}

TEST_F(EntityTest, EnumerateEntitySpawnargs)
{
    auto light = createByClassName("light");
    auto& spawnArgs = light->getEntity();

    // Visit spawnargs by key and value string
    StringMap keyValuesInit;
    spawnArgs.forEachKeyValue([&](const std::string& k, const std::string& v) {
        keyValuesInit.insert({k, v});
    });

    // Initial entity should have a name and a classname value and no other
    // properties
    EXPECT_EQ(keyValuesInit.size(), 2);
    EXPECT_EQ(keyValuesInit["name"], light->name());
    EXPECT_EQ(keyValuesInit["classname"], "light");

    // Add some new properties of our own
    spawnArgs.setKeyValue("origin", "128 256 -1024");
    spawnArgs.setKeyValue("_color", "0.5 0.5 0.5");

    // Ensure that our new properties are also enumerated
    StringMap keyValuesAll;
    spawnArgs.forEachKeyValue([&](const std::string& k, const std::string& v) {
        keyValuesAll.insert({k, v});
    });
    EXPECT_EQ(keyValuesAll.size(), 4);
    EXPECT_EQ(keyValuesAll["origin"], "128 256 -1024");
    EXPECT_EQ(keyValuesAll["_color"], "0.5 0.5 0.5");

    // Enumerate as full EntityKeyValue objects as well as strings
    StringMap keyValuesByObj;
    spawnArgs.forEachEntityKeyValue(
        [&](const std::string& k, const EntityKeyValue& v) {
            keyValuesByObj.insert({k, v.get()});
        }
    );
    EXPECT_EQ(keyValuesAll, keyValuesByObj);
}

TEST_F(EntityTest, EnumerateInheritedSpawnargs)
{
    auto light = createByClassName("atdm:light_base");
    auto& spawnArgs = light->getEntity();

    // Enumerate all keyvalues including the inherited ones
    StringMap keyValues;
    spawnArgs.forEachKeyValue(
        [&](const std::string& k, const std::string& v) {
            keyValues.insert({k, v});
        },
        true /* includeInherited */
    );

    // Check we have some inherited properties from the entitydef (including
    // spawnclass from the entitydef's own parent def)
    EXPECT_EQ(keyValues["spawnclass"], "idLight");
    EXPECT_EQ(keyValues["shouldBeOn"], "0");
    EXPECT_EQ(keyValues["AIUse"], "AIUSE_LIGHTSOURCE");
    EXPECT_EQ(keyValues["noshadows"], "0");
}

TEST_F(EntityTest, GetKeyValuePairs)
{
    auto torch = createByClassName("atdm:torch_brazier");
    auto& spawnArgs = torch->getEntity();

    using Pair = Entity::KeyValuePairs::value_type;

    // Retrieve single spawnargs as single-element lists of pairs
    auto classNamePairs = spawnArgs.getKeyValuePairs("classname");
    EXPECT_EQ(classNamePairs.size(), 1);
    EXPECT_EQ(classNamePairs[0], Pair("classname", "atdm:torch_brazier"));

    auto namePairs = spawnArgs.getKeyValuePairs("name");
    EXPECT_EQ(namePairs.size(), 1);
    EXPECT_EQ(namePairs[0], Pair("name", "atdm_torch_brazier_1"));

    // Add some spawnargs with a common prefix
    const StringMap SR_KEYS{
        {"sr_type_1", "blah"},
        {"sr_type_2", "bleh"},
        {"sR_tYpE_a", "123"},
        {"SR_type_1a", "0 123 -120"},
    };
    for (const auto& pair: SR_KEYS)
        spawnArgs.setKeyValue(pair.first, pair.second);

    // Confirm all added prefix keys are found regardless of case
    auto srPairs = spawnArgs.getKeyValuePairs("sr_type");
    EXPECT_EQ(srPairs.size(), SR_KEYS.size());
    for (const auto& pair: srPairs)
        EXPECT_EQ(SR_KEYS.at(pair.first), pair.second);
}

TEST_F(EntityTest, CopySpawnargs)
{
    auto light = createByClassName("atdm:light_base");
    auto& spawnArgs = light->getEntity();

    // Add some custom spawnargs to copy
    const StringMap EXTRA_SPAWNARGS{{"first", "1"},
                                    {"second", "two"},
                                    {"THIRD", "3333"},
                                    {"_color", "1 0 1"}};

    for (const auto& pair: EXTRA_SPAWNARGS)
        spawnArgs.setKeyValue(pair.first, pair.second);

    // Clone the entity node
    auto lightCopy = light->clone();
    Entity* clonedEnt = Node_getEntity(lightCopy);
    ASSERT_TRUE(clonedEnt);

    // Clone should have all the same spawnarg strings
    std::size_t count = 0;
    clonedEnt->forEachKeyValue([&](const std::string& k, const std::string& v) {
        EXPECT_EQ(spawnArgs.getKeyValue(k), v);
        ++count;
    });
    EXPECT_EQ(count, EXTRA_SPAWNARGS.size() + 2 /* name and classname */);

    // Clone should NOT have the same actual KeyValue object pointers, although
    // the count should be the same
    std::set<EntityKeyValue*> origPointers;
    std::set<EntityKeyValue*> copiedPointers;
    spawnArgs.forEachEntityKeyValue(
        [&](const std::string& k, EntityKeyValue& v) {
            origPointers.insert(&v);
        });
    clonedEnt->forEachEntityKeyValue(
        [&](const std::string& k, EntityKeyValue& v) {
            copiedPointers.insert(&v);
        });
    EXPECT_EQ(origPointers.size(), count);
    EXPECT_EQ(copiedPointers.size(), count);

    std::vector<EntityKeyValue*> overlap;
    std::set_intersection(origPointers.begin(), origPointers.end(),
                          copiedPointers.begin(), copiedPointers.end(),
                          std::back_inserter(overlap));
    EXPECT_EQ(overlap.size(), 0);
}

TEST_F(EntityTest, UndoRedoSpawnargValueChange)
{
    // Create entity with initial default args.
    auto entity = TestEntity::create("bucket_metal");

    // Make a simple value change
    EXPECT_EQ(entity.args().getKeyValue("name"), "bucket_metal_1");
    {
        UndoableCommand cmd("changeKeyValue");
        entity.args().setKeyValue("name", "another_bucket");
    }

    // Confirm we can undo this change
    EXPECT_EQ(entity.args().getKeyValue("name"), "another_bucket");
    GlobalUndoSystem().undo();
    EXPECT_EQ(entity.args().getKeyValue("name"), "bucket_metal_1");

    // Confirm we can redo the change
    GlobalUndoSystem().redo();
    EXPECT_EQ(entity.args().getKeyValue("name"), "another_bucket");
}

TEST_F(EntityTest, SelectEntity)
{
    auto light = createByClassName("light");

    // Confirm that setting entity node's selection status propagates to the
    // selection system
    EXPECT_EQ(GlobalSelectionSystem().countSelected(), 0);
    Node_getSelectable(light)->setSelected(true);
    EXPECT_EQ(GlobalSelectionSystem().countSelected(), 1);
    Node_getSelectable(light)->setSelected(false);
    EXPECT_EQ(GlobalSelectionSystem().countSelected(), 0);
}

TEST_F(EntityTest, DestroySelectedEntity)
{
    auto light = createByClassName("light");

    // Confirm that setting entity node's selection status propagates to the
    // selection system
    EXPECT_EQ(GlobalSelectionSystem().countSelected(), 0);
    Node_getSelectable(light)->setSelected(true);
    EXPECT_EQ(GlobalSelectionSystem().countSelected(), 1);

    // Destructor called here and should not crash
}

namespace
{
    // A simple RenderableCollector which just logs/stores whatever is submitted
    struct TestRenderableCollector : 
        public IRenderableCollector
    {
        TestRenderableCollector(bool solid) :
            renderSolid(solid)
        {}

        bool renderSolid;

        // Count of submitted renderables and lights
        int renderables = 0;
        int lights = 0;

        // List of actual RendererLight objects
        std::list<const RendererLight*> lightPtrs;

        // List of renderables and their shaders
        std::vector< std::pair<const Shader*, const OpenGLRenderable*> > renderablePtrs;

        void addRenderable(Shader& shader, const OpenGLRenderable& renderable,
                           const Matrix4& localToWorld,
                           const LitObject* litObject = nullptr,
                           const IRenderEntity* entity = nullptr) override
        {
            ++renderables;
            renderablePtrs.push_back(std::make_pair(&shader, &renderable));
        }

<<<<<<< HEAD
        void addLight(const RendererLight& light) override
=======
        void addHighlightRenderable(const OpenGLRenderable& renderable,
            const Matrix4& localToWorld) override
        {}

        void addLight(const RendererLight& light)
>>>>>>> e9b256c9
        {
            ++lights;
            lightPtrs.push_back(&light);
        }

        bool supportsFullMaterials() const override { return true; }
        bool hasHighlightFlags() const override
        {
            return true;
        }
        void setHighlightFlag(Highlight::Flags flags, bool enabled) override
        {}

        void processRenderable(const Renderable& renderable, const VolumeTest& volume) override
        {
            if (renderSolid)
            {
                renderable.renderSolid(*this, volume);
            }
            else
            {
                renderable.renderWireframe(*this, volume);
            }
        }
    };

    // Collection of objects needed for rendering. Since not all tests require
    // rendering, these objects are in an auxiliary fixture created when needed
    // rather than part of the EntityTest fixture used by every test. This class
    // also implements scene::NodeVisitor enabling it to visit trees of nodes
    // for rendering.
    struct RenderFixture: public scene::NodeVisitor
    {
        RenderSystemPtr backend = GlobalRenderSystemFactory().createRenderSystem();
        render::NopVolumeTest volumeTest;
        TestRenderableCollector collector;

        // Keep track of nodes visited
        int nodesVisited = 0;

        // Construct
        RenderFixture(bool solid = false) :
            collector(solid)
        {}

        // Convenience method to set render backend and traverse a node and its
        // children for rendering
        void renderSubGraph(const scene::INodePtr& node)
        {
            node->setRenderSystem(backend);
            node->traverse(*this);
        }

        // NodeVisitor implementation
        bool pre(const scene::INodePtr& node) override
        {
            // Count the node itself
            ++nodesVisited;

            // Render the node in appropriate mode
            collector.processRenderable(*node, volumeTest);

            // Continue traversing
            return true;
        }
    };
}

TEST_F(EntityTest, ModifyEntityClass)
{
    auto cls = GlobalEntityClassManager().findClass("light");
    auto light = GlobalEntityModule().createEntity(cls);
    auto& spawnArgs = light->getEntity();

    // Light doesn't initially have a colour set
    RenderFixture rf;
    light->setRenderSystem(rf.backend);
    const ShaderPtr origWireShader = light->getWireShader();
    ASSERT_TRUE(origWireShader);

    // The shader shouldn't just change by itself (this would invalidate the
    // test)
    EXPECT_EQ(light->getWireShader(), origWireShader);

    // Set a new colour value on the entity *class* (not the entity)
    cls->setColour(Vector3(0.5, 0.24, 0.87));

    // Shader should have changed due to the entity class update (although there
    // aren't currently any public Shader properties that we can examine to
    // confirm its contents)
    EXPECT_NE(light->getWireShader(), origWireShader);
}

TEST_F(EntityTest, LightLocalToWorldFromOrigin)
{
    auto light = createByClassName("light");

    // Initial localToWorld should be identity
    EXPECT_EQ(light->localToWorld(), Matrix4::getIdentity());

    // Set an origin
    const Vector3 ORIGIN(123, 456, -10);
    light->getEntity().setKeyValue("origin", string::to_string(ORIGIN));

    // localToParent should reflect the new origin
    auto transformNode = std::dynamic_pointer_cast<ITransformNode>(light);
    ASSERT_TRUE(transformNode);
    EXPECT_EQ(transformNode->localToParent(), Matrix4::getTranslation(ORIGIN));

    // Since there is no parent, the final localToWorld should be the same as
    // localToParent
    EXPECT_EQ(light->localToWorld(), Matrix4::getTranslation(ORIGIN));
}

TEST_F(EntityTest, LightWireframeShader)
{
    auto light = createByClassName("light");

    // Initially there is no shader because there is no rendersystem
    auto wireSh = light->getWireShader();
    EXPECT_FALSE(wireSh);

    // Set a render system
    RenderSystemPtr backend = GlobalRenderSystemFactory().createRenderSystem();
    light->setRenderSystem(backend);

    // There should be a shader now
    auto newWireSh = light->getWireShader();
    ASSERT_TRUE(newWireSh);

    // Get the name for the shader. Since this is a simple built-in wireframe
    // shader, this should be an internally-constructed name based on the entity
    // colour. Note that this colour is derived from the entity *class*, which
    // for "light" is a default green. Actual lights will be rendered with a
    // colour based on their _color key.
    EXPECT_EQ(newWireSh->getName(), "<0.000000 1.000000 0.000000>");
}

TEST_F(EntityTest, LightVolumeColorFromColorKey)
{
    // Create a default light
    auto light = createByClassName("light");

    {
        // Render the default light
        RenderFixture rf;
        rf.renderSubGraph(light);

        // Shader should have been submitted. Since a light's default _color is
        // white, this is the shader we should get for rendering.
        EXPECT_EQ(rf.collector.renderables, 1);
        const Shader* shader = rf.collector.renderablePtrs.at(0).first;
        ASSERT_TRUE(shader);
        EXPECT_EQ(shader->getName(), "<1.000000 1.000000 1.000000>");
    }

    // Set a different colour on the light
    light->getEntity().setKeyValue("_color", "0.75 0.25 0.1");

    {
        // Re-render the light
        RenderFixture rf;
        rf.renderSubGraph(light);

        // The shader should have changed to match the new _color
        EXPECT_EQ(rf.collector.renderables, 1);
        const Shader* shader = rf.collector.renderablePtrs.at(0).first;
        ASSERT_TRUE(shader);
        EXPECT_EQ(shader->getName(), "<0.750000 0.250000 0.100000>");
    }
}

TEST_F(EntityTest, OverrideLightVolumeColour)
{
    // Create a light with an arbitrary colour
    auto light = createByClassName("light");
    light->getEntity().setKeyValue("_color", "0.25 0.55 0.9");

    // Set the "override light volume colour" key
    registry::setValue(colours::RKEY_OVERRIDE_LIGHTCOL, true);

    {
        RenderFixture rf;
        rf.renderSubGraph(light);

        // The shader should ignore the _color key and render based on the entity
        // class colour
        EXPECT_EQ(rf.collector.renderables, 1);
        const Shader* shader = rf.collector.renderablePtrs.at(0).first;
        ASSERT_TRUE(shader);
        EXPECT_EQ(shader->getName(), "<0.000000 1.000000 0.000000>");
    }

    // Unset the override key
    registry::setValue(colours::RKEY_OVERRIDE_LIGHTCOL, false);

    {
        RenderFixture rf;
        rf.renderSubGraph(light);

        // Light should be rendered with its original _color key again
        EXPECT_EQ(rf.collector.renderables, 1);
        const Shader* shader = rf.collector.renderablePtrs.at(0).first;
        ASSERT_TRUE(shader);
        EXPECT_EQ(shader->getName(), "<0.250000 0.550000 0.900000>");
    }

    // Changing the override key after deleting the light must not crash
    // (because the LightNode's CachedKey is sigc::trackable)
    light.reset();
    registry::setValue(colours::RKEY_OVERRIDE_LIGHTCOL, true);
    registry::setValue(colours::RKEY_OVERRIDE_LIGHTCOL, false);
}

TEST_F(EntityTest, OverrideEClassColour)
{
    auto light = createByClassName("light");
    auto torch = createByClassName("light_torchflame_small");
    auto lightCls = light->getEntity().getEntityClass();
    auto torchCls = torch->getEntity().getEntityClass();

    static const Vector3 GREEN(0, 1, 0);
    static const Vector3 YELLOW(1, 0, 1);

    // Light has an explicit green editor_color
    EXPECT_EQ(lightCls->getColour(), GREEN);

    // This class does not have an explicit editor_color value, but should
    // inherit the one from 'light'.
    EXPECT_EQ(torchCls->getColour(), GREEN);

    // Set an override for the 'light' class
    GlobalEclassColourManager().addOverrideColour("light", YELLOW);

    // Both 'light' and its subclasses should have the new colour
    EXPECT_EQ(lightCls->getColour(), YELLOW);
    EXPECT_EQ(torchCls->getColour(), YELLOW);
}

TEST_F(EntityTest, FuncStaticLocalToWorld)
{
    auto funcStatic = createByClassName("func_static");
    auto& spawnArgs = funcStatic->getEntity();
    spawnArgs.setKeyValue("origin", "0 0 0");

    // Initial localToWorld should be an identity matrix
    EXPECT_EQ(funcStatic->localToWorld(), Matrix4::getIdentity());

    // Set a new origin and make sure the localToWorld reflects the
    // corresponding translation
    const Vector3 MOVED(46, -128, 4096);
    spawnArgs.setKeyValue("origin", string::to_string(MOVED));
    EXPECT_EQ(funcStatic->localToWorld(),
              Matrix4::getTranslation(MOVED));

    // Clear transformation and get back to identity
    spawnArgs.setKeyValue("origin", "0 0 0");
    EXPECT_EQ(funcStatic->localToWorld(), Matrix4::getIdentity());
}

TEST_F(EntityTest, LightTransformedByParent)
{
    // Parent a light to another entity (this isn't currently how the attachment
    // system is implemented, but it should validate that a light node can
    // inherit the transformation of its parent).
    auto light = createByClassName("light");
    auto parentModel = createByClassName("func_static");
    parentModel->addChildNode(light);

    // Parenting should automatically set the parent pointer of the child
    EXPECT_EQ(light->getParent(), parentModel);

    // Set an offset for the parent model
    const Vector3 ORIGIN(1024, 512, -320);
    parentModel->getEntity().setKeyValue("origin", string::to_string(ORIGIN));

    // Parent entity should have a transform matrix corresponding to its
    // translation
    EXPECT_EQ(parentModel->localToWorld(), Matrix4::getTranslation(ORIGIN));

    // The light itself should have the same transformation as the parent (since
    // the method is localToWorld not localToParent).
    EXPECT_EQ(light->localToWorld(), Matrix4::getTranslation(ORIGIN));

    // Render the light to obtain the RendererLight pointer
    RenderFixture renderF(true /* solid */);
    renderF.renderSubGraph(parentModel);
    EXPECT_EQ(renderF.nodesVisited, 2);
    EXPECT_EQ(renderF.collector.lights, 1);
    ASSERT_FALSE(renderF.collector.lightPtrs.empty());

    // Check the rendered light's geometry
    const RendererLight* rLight = renderF.collector.lightPtrs.front();
    EXPECT_EQ(rLight->getLightOrigin(), ORIGIN);
    EXPECT_EQ(rLight->lightAABB().origin, ORIGIN);
    EXPECT_EQ(rLight->lightAABB().extents, Vector3(320, 320, 320));
}

TEST_F(EntityTest, RenderUnselectedLightEntity)
{
    auto light = createByClassName("light");
    RenderFixture renderF;

    // Render the light in wireframe mode.
    light->setRenderSystem(renderF.backend);
    light->renderWireframe(renderF.collector, renderF.volumeTest);

    // Only the light origin diamond should be rendered
    EXPECT_EQ(renderF.collector.renderables, 1);
    EXPECT_EQ(renderF.collector.lights, 0);
}

TEST_F(EntityTest, RenderSelectedLightEntity)
{
    auto light = createByClassName("light");
    RenderFixture renderF;

    // Select the light then render it in wireframe mode
    Node_getSelectable(light)->setSelected(true);
    light->setRenderSystem(renderF.backend);
    light->renderWireframe(renderF.collector, renderF.volumeTest);

    // With the light selected, we should get the origin diamond, the radius and
    // the center vertex.
    EXPECT_EQ(renderF.collector.renderables, 3);
    EXPECT_EQ(renderF.collector.lights, 0);
}

TEST_F(EntityTest, RenderLightAsLightSource)
{
    auto light = createByClassName("light_torchflame_small");
    auto& spawnArgs = light->getEntity();

    // Set a non-default origin for the light
    static const Vector3 ORIGIN(-64, 128, 963);
    spawnArgs.setKeyValue("origin", string::to_string(ORIGIN));

    // Render the light in full materials mode
    RenderFixture renderF;
    light->setRenderSystem(renderF.backend);
    light->renderSolid(renderF.collector, renderF.volumeTest);

    // We should get one renderable for the origin diamond, and one light source
    EXPECT_EQ(renderF.collector.renderables, 1);
    EXPECT_EQ(renderF.collector.lights, 1);

    // Confirm properties of the submitted RendererLight
    ASSERT_EQ(renderF.collector.lightPtrs.size(), 1);
    const RendererLight* rLight = renderF.collector.lightPtrs.front();
    ASSERT_TRUE(rLight);
    EXPECT_EQ(rLight->getLightOrigin(), ORIGIN);
    EXPECT_EQ(rLight->lightAABB().origin, ORIGIN);

    // Default light properties from the entitydef
    EXPECT_EQ(rLight->lightAABB().extents, Vector3(240, 240, 240));
    ASSERT_TRUE(rLight->getShader() && rLight->getShader()->getMaterial());
    EXPECT_EQ(rLight->getShader()->getMaterial()->getName(),
              "lights/biground_torchflicker");
}

TEST_F(EntityTest, RenderEmptyFuncStatic)
{
    auto funcStatic = createByClassName("func_static");

    // Func static without a model key is empty
    RenderFixture rf;
    rf.renderSubGraph(funcStatic);
    EXPECT_EQ(rf.nodesVisited, 1);
    EXPECT_EQ(rf.collector.lights, 0);
    EXPECT_EQ(rf.collector.renderables, 0);
}

TEST_F(EntityTest, RenderFuncStaticWithModel)
{
    // Create a func_static with a model key
    auto funcStatic = createByClassName("func_static");
    funcStatic->getEntity().setKeyValue("model", "models/moss_patch.ase");

    RenderFixture rf;
    rf.renderSubGraph(funcStatic);

    // The entity node itself does not render the model; it is a parent node
    // with the model as a child (e.g. as a StaticModelNode). Therefore we
    // should have visited two nodes in total: the entity and its model child.
    EXPECT_EQ(rf.nodesVisited, 2);

    // Only one of the nodes should have submitted renderables
    EXPECT_EQ(rf.collector.lights, 0);
    EXPECT_EQ(rf.collector.renderables, 1);
}

TEST_F(EntityTest, RenderFuncStaticWithMultiSurfaceModel)
{
    // Create a func_static with a model key
    auto funcStatic = createByClassName("func_static");
    funcStatic->getEntity().setKeyValue("model", "models/torch.lwo");

    // This torch model has 3 renderable surfaces
    RenderFixture rf;
    rf.renderSubGraph(funcStatic);
    EXPECT_EQ(rf.collector.lights, 0);
    EXPECT_EQ(rf.collector.renderables, 3);
}

TEST_F(EntityTest, CreateAttachedLightEntity)
{
    // Create the torch entity which has an attached light
    auto torch = createByClassName("atdm:torch_brazier");
    ASSERT_TRUE(torch);

    // Check that the attachment spawnargs are present
    const Entity& spawnArgs = torch->getEntity();
    EXPECT_EQ(spawnArgs.getKeyValue("def_attach"), "light_cageflame_small");
    EXPECT_EQ(spawnArgs.getKeyValue("pos_attach"), "flame");
    EXPECT_EQ(spawnArgs.getKeyValue("name_attach"), "flame");

    // Spawnargs should be parsed into a single attachment
    auto attachments = getAttachments(torch);
    EXPECT_EQ(attachments.size(), 1);

    // Examine the properties of the single attachment
    Entity::Attachment attachment = attachments.front();
    EXPECT_EQ(attachment.eclass, "light_cageflame_small");
    EXPECT_EQ(attachment.offset, Vector3(0, 0, 10));
}

TEST_F(EntityTest, RenderAttachedLightEntity)
{
    auto torch = createByClassName("atdm:torch_brazier");
    ASSERT_TRUE(torch);

    // Confirm that def has the right model
    auto& spawnArgs = torch->getEntity();
    EXPECT_EQ(spawnArgs.getKeyValue("model"), "models/torch.lwo");

    // We must render in solid mode to get the light source
    RenderFixture rf(true /* solid mode */);
    rf.renderSubGraph(torch);

    // There should be 3 renderables from the torch (because the entity has a
    // shadowmesh and a collision mesh as well as the main model) and one from
    // the light (the origin diamond).
    EXPECT_EQ(rf.collector.renderables, 4);

    // The attached light should have been submitted as a light source
    EXPECT_EQ(rf.collector.lights, 1);

    // The submitted light should be fully realised with a light shader
    const RendererLight* rLight = rf.collector.lightPtrs.front();
    ASSERT_TRUE(rLight);
    EXPECT_TRUE(rLight->getShader());
}

TEST_F(EntityTest, AttachedLightAtCorrectPosition)
{
    const Vector3 ORIGIN(256, -128, 635);
    const Vector3 EXPECTED_OFFSET(0, 0, 10); // attach offset in def

    // Create a torch node and set a non-zero origin
    auto torch = createByClassName("atdm:torch_brazier");
    torch->getEntity().setKeyValue("origin", string::to_string(ORIGIN));

    // Render the torch
    RenderFixture rf(true /* solid mode */);
    rf.renderSubGraph(torch);

    // Access the submitted light source
    ASSERT_FALSE(rf.collector.lightPtrs.empty());
    const RendererLight* rLight = rf.collector.lightPtrs.front();
    ASSERT_TRUE(rLight);

    // Check the light source's position
    EXPECT_EQ(rLight->getLightOrigin(), ORIGIN + EXPECTED_OFFSET);
    EXPECT_EQ(rLight->lightAABB().origin, ORIGIN + EXPECTED_OFFSET);
}

TEST_F(EntityTest, AttachedLightMovesWithEntity)
{
    const Vector3 ORIGIN(12, -0.5, 512);
    const Vector3 EXPECTED_OFFSET(0, 0, 10); // attach offset in def

    // Create a torch node and set a non-zero origin
    auto torch = createByClassName("atdm:torch_brazier");
    torch->getEntity().setKeyValue("origin", string::to_string(ORIGIN));

    // First render
    {
        RenderFixture rf(true /* solid mode */);
        rf.renderSubGraph(torch);
    }

    // Move the torch
    const Vector3 NEW_ORIGIN = ORIGIN + Vector3(128, 512, -54);
    torch->getEntity().setKeyValue("origin", string::to_string(NEW_ORIGIN));

    // Render again to get positions
    RenderFixture rf(true /* solid mode */);
    rf.renderSubGraph(torch);

    // Access the submitted light source
    ASSERT_FALSE(rf.collector.lightPtrs.empty());
    const RendererLight* rLight = rf.collector.lightPtrs.front();
    ASSERT_TRUE(rLight);

    // Check the light source's position
    EXPECT_EQ(rLight->getLightOrigin(), NEW_ORIGIN + EXPECTED_OFFSET);
    EXPECT_EQ(rLight->lightAABB().origin, NEW_ORIGIN + EXPECTED_OFFSET);
}

TEST_F(EntityTest, CreateAIEntity)
{
    auto guard = createByClassName("atdm:ai_builder_guard");
    ASSERT_TRUE(guard);

    // Guard should have a hammer attachment
    auto attachments = getAttachments(guard);
    EXPECT_EQ(attachments.size(), 1);
    EXPECT_EQ(attachments.front().eclass, "atdm:moveable_warhammer");
    EXPECT_EQ(attachments.front().offset, Vector3(14, -6, -6));
    EXPECT_EQ(attachments.front().joint, "Spine2");
}

namespace
{

class TestEntityObserver final :
    public Entity::Observer
{
public:
    bool insertFired;
    bool changeFired;
    bool eraseFired;

    std::vector<std::pair<std::string, std::string>> insertStack;
    std::vector<std::pair<std::string, std::string>> changeStack;
    std::vector<std::pair<std::string, std::string>> eraseStack;

    TestEntityObserver()
    {
        reset();
    }

    void reset()
    {
        insertFired = false;
        insertStack.clear();
        changeFired = false;
        changeStack.clear();
        eraseFired = false;
        eraseStack.clear();
    }

    void onKeyInsert(const std::string& key, EntityKeyValue& value) override
    {
        insertFired = true;
        insertStack.emplace_back(key, value.get());
    }

    void onKeyChange(const std::string& key, const std::string& value) override
    {
        changeFired = true;
        changeStack.emplace_back(key, value);
    }

    void onKeyErase(const std::string& key, EntityKeyValue& value) override
    {
        eraseFired = true;
        eraseStack.emplace_back(key, value.get());
    }
};

inline bool stackHasKeyValuePair(const std::vector<std::pair<std::string, std::string>>& stack,
    const std::string& key, const std::string& value)
{
    auto it = std::find(stack.begin(), stack.end(), std::make_pair(key, value));
    return it != stack.end();
}

inline bool stackHasKey(const std::vector<std::pair<std::string, std::string>>& stack,
    const std::string& key)
{
    for (const auto& pair : stack)
    {
        if (pair.first == key) return true;
    }

    return false;
}

// Test observer which keeps track of invocations and last received value
class TestKeyObserver: public KeyObserver
{
public:
    int invocationCount = 0;
    std::string receivedValue;

    TestKeyObserver()
    {
        reset();
    }

    void reset()
    {
        invocationCount = 0;
        receivedValue.clear();
    }

    // KeyObserver implementation
    void onKeyValueChanged(const std::string& newValue) override
    {
        ++invocationCount;
        receivedValue = newValue;
    }

    // Return true if the observer has been invoked at least once
    bool hasBeenInvoked() const { return invocationCount > 0; }
};

inline EntityKeyValue* findKeyValue(Entity* entity, const std::string& keyToFind)
{
    EntityKeyValue* keyValue = nullptr;

    entity->forEachEntityKeyValue([&](const std::string& key, EntityKeyValue& value)
    {
        if (!keyValue && key == keyToFind)
        {
            keyValue = &value;
        }
    });

    return keyValue;
}

inline void expectKeyValuesAreEquivalent(const std::vector<std::pair<std::string, std::string>>& stack1,
    const std::vector<std::pair<std::string, std::string>>& stack2)
{
    EXPECT_EQ(stack1.size(), stack2.size()) << "Stack1 differs from Stack 2 in size";

    for (const auto& pair : stack1)
    {
        EXPECT_TRUE(stackHasKeyValuePair(stack2, pair.first, pair.second)) <<
            "Stack 2 was missing the key value pair " << pair.first << " = " << pair.second;
    }
}

}

TEST_F(EntityTest, EntityObserverAttachDetach)
{
    auto guardNode = createByClassName("atdm:ai_builder_guard");
    auto guard = Node_getEntity(guardNode);

    TestEntityObserver observer;

    // Collect all existing key values of this entity
    auto existingKeyValues = algorithm::getAllKeyValuePairs(guard);
    EXPECT_FALSE(existingKeyValues.empty()) << "Entity doesn't have any keys";

    // On attachment, the observer gets notified about all existing keys (insert)
    guard->attachObserver(&observer);

    EXPECT_EQ(observer.insertStack.size(), existingKeyValues.size()) << "Observer didn't get notified about all keys";

    for (const auto& pair : existingKeyValues)
    {
        EXPECT_TRUE(stackHasKeyValuePair(observer.insertStack, pair.first, pair.second)) <<
            "Insert stack doesn't have the expected kv " << pair.first << " = " << pair.second;
    }

    // Everything else should be silent
    EXPECT_TRUE(observer.changeStack.empty()) << "Change stack should be clean";
    EXPECT_TRUE(observer.eraseStack.empty()) << "Erase stack should be clean";

    observer.reset();

    // On detaching the observer receives an erase call for each key value pair
    guard->detachObserver(&observer);

    EXPECT_EQ(observer.eraseStack.size(), existingKeyValues.size()) << "Observer didn't get notified about all keys";

    for (const auto& pair : existingKeyValues)
    {
        EXPECT_TRUE(stackHasKeyValuePair(observer.eraseStack, pair.first, pair.second)) <<
            "Erase stack doesn't have the expected kv " << pair.first << " = " << pair.second;
    }

    // Everything else should be silent
    EXPECT_TRUE(observer.insertStack.empty()) << "Insert stack should be clean";
    EXPECT_TRUE(observer.changeStack.empty()) << "Change stack should be clean";
}

TEST_F(EntityTest, EntityObserverKeyAddition)
{
    auto guardNode = createByClassName("atdm:ai_builder_guard");
    auto guard = Node_getEntity(guardNode);

    TestEntityObserver observer;

    // Attach and reset the observer
    guard->attachObserver(&observer);
    observer.reset();

    constexpr const char* key = "New_Unique_Key";
    constexpr const char* value = "New_Unique_Value";
    guard->setKeyValue(key, value);

    // Assert on the new key
    EXPECT_EQ(observer.insertStack.size(), 1) << "Observer didn't get notified about the new key";
    EXPECT_TRUE(stackHasKeyValuePair(observer.insertStack, key, value)) <<
            "Insert stack doesn't have the expected kv " << key << " = " << value;

    // Everything else should be silent
    EXPECT_TRUE(observer.changeStack.empty()) << "Change stack should be clean";
    EXPECT_TRUE(observer.eraseStack.empty()) << "Erase stack should be clean";

    observer.reset();

    // On detaching the observer should receive a corresponding erase for the new key
    guard->detachObserver(&observer);

    EXPECT_TRUE(stackHasKeyValuePair(observer.eraseStack, key, value)) <<
        "Insert stack doesn't have the expected kv " << key << " = " << value;
}

TEST_F(EntityTest, EntityObserverKeyRemoval)
{
    auto guardNode = createByClassName("atdm:ai_builder_guard");
    auto guard = Node_getEntity(guardNode);

    TestEntityObserver observer;

    constexpr const char* key = "New_Unique_Key";
    constexpr const char* value = "New_Unique_Value";
    guard->setKeyValue(key, value);

    // Attach and reset the observer
    guard->attachObserver(&observer);
    observer.reset();

    // Remove the key
    guard->setKeyValue(key, "");

    // Assert on the event that should have been received
    EXPECT_EQ(observer.eraseStack.size(), 1) << "Observer didn't get notified about the removed key";
    EXPECT_TRUE(stackHasKeyValuePair(observer.eraseStack, key, value)) <<
        "Erase stack doesn't have the expected kv " << key << " = " << value;

    // Everything else should be silent
    EXPECT_TRUE(observer.changeStack.empty()) << "Change stack should be clean";
    EXPECT_TRUE(observer.insertStack.empty()) << "Insert stack should be clean";

    observer.reset();

    // On detaching the observer should not receive a corresponding erase for the already removed key
    guard->detachObserver(&observer);

    EXPECT_FALSE(stackHasKeyValuePair(observer.eraseStack, key, value)) <<
        "Erase stack unexpectedly contained the kv " << key << " = " << value;
}

TEST_F(EntityTest, EntityObserverKeyChange)
{
    auto guardNode = createByClassName("atdm:ai_builder_guard");
    auto guard = Node_getEntity(guardNode);

    TestEntityObserver observer;

    // Attach and reset the observer
    guard->attachObserver(&observer);
    observer.reset();

    constexpr const char* NameKey = "name";
    constexpr const char* NewName = "Ignazius";

    EXPECT_FALSE(guard->getKeyValue(NameKey).empty()) << "Key " << NameKey << " must exist for this test";

    guard->setKeyValue(NameKey, NewName);

    // Assert on the event that should have been received
    EXPECT_EQ(observer.changeStack.size(), 1) << "Observer didn't get notified about the changed key";
    EXPECT_TRUE(stackHasKeyValuePair(observer.changeStack, NameKey, NewName)) <<
        "Erase stack doesn't have the expected kv " << NameKey << " = " << NewName;

    // Everything else should be silent
    EXPECT_TRUE(observer.insertStack.empty()) << "Insert stack should be clean";
    EXPECT_TRUE(observer.eraseStack.empty()) << "Erase stack should be clean";

    observer.reset();

    constexpr const char* EvenNewerName = "Bonifazius";
    guard->setKeyValue(NameKey, EvenNewerName);

    // Assert on the event that should have been received
    EXPECT_EQ(observer.changeStack.size(), 1) << "Observer didn't get notified about the changed key";
    EXPECT_TRUE(stackHasKeyValuePair(observer.changeStack, NameKey, EvenNewerName)) <<
        "Erase stack doesn't have the expected kv " << NameKey << " = " << EvenNewerName;

    // On detaching the observer should not receive a corresponding erase for the newer value
    guard->detachObserver(&observer);

    EXPECT_TRUE(stackHasKeyValuePair(observer.eraseStack, NameKey, EvenNewerName)) <<
        "Erase stack unexpectedly contained the kv " << NameKey << " = " << EvenNewerName;
}

TEST_F(EntityTest, EntityObserverUndoRedo)
{
    auto [guardNode, guard] = TestEntity::create("atdm:ai_builder_guard");

    constexpr const char* NewKey = "New_Unique_Key";
    constexpr const char* NewValue = "New_Unique_Value";
    guard->setKeyValue(NewKey, NewValue);

    constexpr const char* NewKey2 = "New_Unique_Key2";
    constexpr const char* NewValue2 = "New_Unique_Value2";
    constexpr const char* NameKey = "name";
    constexpr const char* NewNameValue = "Ignazius";
    auto originalName = guard->getKeyValue(NameKey);

    TestEntityObserver observer;

    // Collect all existing key values of this entity
    auto keyValuesBeforeChange = algorithm::getAllKeyValuePairs(guard);
    EXPECT_FALSE(keyValuesBeforeChange.empty()) << "Entity doesn't have any keys";

    // On attachment, the observer gets notified about all existing keys (insert)
    guard->attachObserver(&observer);

    // Perform an undoable operation. The order of additions/changes/removals
    // does actually matter, since adding/removing will push the whole spawnarg set to the undo stack
    // whereas changing a single key will only push that single value to the stack
    {
        UndoableCommand cmd("testcommand");

        // Add another key
        guard->setKeyValue(NewKey2, NewValue2);

        // Change an existing key value
        guard->setKeyValue(NameKey, NewNameValue);

        // Remove a previously existing key
        guard->setKeyValue(NewKey, "");
    }

    auto keyValuesAfterChange = algorithm::getAllKeyValuePairs(guard);

    observer.reset();

    // UNDO
    GlobalUndoSystem().undo();

    // Check that the entity has now the same state as before the change
    expectKeyValuesAreEquivalent(algorithm::getAllKeyValuePairs(guard), keyValuesBeforeChange);

    // The Undo operation spams the observer with an erase() for each existing pair,
    // and a subsequent insert() for each one imported from the undo stack
    // Note that the value attached to the erase() event might depend on the order the SpawnArgs have been
    // manipulated during the Undoable operation - if a key value got changed before a new one
    // was added to the SpawnArg set, the value passed to erase() might differ from the case where
    // these two operations were happening the other way around.
    EXPECT_EQ(observer.eraseStack.size(), keyValuesAfterChange.size()) << "All keys before undo should have been reported";

    for (const auto& pair : keyValuesAfterChange)
    {
        // Only check the key of the erase calls, not the value
        EXPECT_TRUE(stackHasKey(observer.eraseStack, pair.first)) <<
            "Erase stack doesn't have the expected key " << pair.first;
    }

    EXPECT_EQ(observer.insertStack.size(), keyValuesBeforeChange.size()) << "Not all keys got reported as re-inserted";

    for (const auto& pair : keyValuesBeforeChange)
    {
        EXPECT_TRUE(stackHasKeyValuePair(observer.insertStack, pair.first, pair.second)) <<
            "Erase stack doesn't have the expected kv " << pair.first << " = " << pair.second;
    }

    // The single key value change triggered one key value change notification
    EXPECT_EQ(observer.changeStack.size(), 1) << "Change stack should just contain the single keyvalue change";
    EXPECT_TRUE(stackHasKeyValuePair(observer.changeStack, NameKey, originalName))
        << "Change stack should just contain the single keyvalue change";

    // REDO
    observer.reset();
    GlobalUndoSystem().redo();

    // Check that the entity has now the same state as before the undo
    expectKeyValuesAreEquivalent(algorithm::getAllKeyValuePairs(guard), keyValuesAfterChange);

    // The Redo operation should behave analogous to the undo, report all key values before the change as erased
    EXPECT_EQ(observer.eraseStack.size(), keyValuesBeforeChange.size()) << "All keys before redo should have been reported";

    for (const auto& pair : keyValuesBeforeChange)
    {
        // Only check the key of the erase calls, not the value
        EXPECT_TRUE(stackHasKey(observer.eraseStack, pair.first)) <<
            "Erase stack doesn't have the expected key " << pair.first;
    }

    EXPECT_EQ(observer.insertStack.size(), keyValuesAfterChange.size()) << "Not all keys got reported as re-inserted";

    // This can be considered a bug: on redo, not even the insert() call receives the correct
    // name key value "Ignazius", instead it receives the name before the change "atdm:ai_builder_guard_1"
    // So we can only assert on the key at this point
    for (const auto& pair : keyValuesAfterChange)
    {
        EXPECT_TRUE(stackHasKey(observer.insertStack, pair.first)) <<
            "Erase stack doesn't have the expected kv " << pair.first << " = " << pair.second;
    }

    // The single key value change triggered one key value change notification
    EXPECT_EQ(observer.changeStack.size(), 1) << "Change stack should just contain the single keyvalue change";
    EXPECT_TRUE(stackHasKeyValuePair(observer.changeStack, NameKey, NewNameValue))
        << "Change stack should just contain the single keyvalue change";

    guard->detachObserver(&observer);
}

TEST_F(EntityTest, EntityObserverUndoSingleKeyValue)
{
    auto [guardNode, guard] = TestEntity::create("atdm:ai_builder_guard");

    constexpr const char* NewKey = "New_Unique_Key";
    constexpr const char* NewValue = "New_Unique_Value";
    guard->setKeyValue(NewKey, NewValue);

    TestEntityObserver observer;
    // On attachment, the observer gets notified about all existing keys (insert)
    guard->attachObserver(&observer);

    // Perform an undoable operation. In this scenario, we're only editing
    // a single key, this means the entity is not saving the entire set to the stack
    constexpr const char* SomeOtherValue = "SomeOtherValue";
    {
        UndoableCommand cmd("testcommand");
        guard->setKeyValue(NewKey, SomeOtherValue);
    }

    // UNDO
    observer.reset();
    GlobalUndoSystem().undo();

    EXPECT_EQ(guard->getKeyValue(NewKey), NewValue) << "Key value not reverted properly";

    EXPECT_EQ(observer.changeStack.size(), 1) << "Reverted key didn't get reported";
    EXPECT_TRUE(stackHasKeyValuePair(observer.changeStack, NewKey, NewValue)) <<
        "Change stack doesn't have the expected kv " << NewKey << " = " << NewValue;

    // Everything else should be silent
    EXPECT_TRUE(observer.eraseStack.empty()) << "Erase stack should be clean";
    EXPECT_TRUE(observer.insertStack.empty()) << "Insert stack should be clean";

    // REDO
    observer.reset();
    GlobalUndoSystem().redo();

    EXPECT_EQ(guard->getKeyValue(NewKey), SomeOtherValue) << "Key value not re-done properly";

    EXPECT_EQ(observer.changeStack.size(), 1) << "Reverted key didn't get reported";
    EXPECT_TRUE(stackHasKeyValuePair(observer.changeStack, NewKey, SomeOtherValue)) <<
        "Change stack doesn't have the expected kv " << NewKey << " = " << SomeOtherValue;

    // Everything else should be silent
    EXPECT_TRUE(observer.eraseStack.empty()) << "Erase stack should be clean";
    EXPECT_TRUE(observer.insertStack.empty()) << "Insert stack should be clean";

    guard->detachObserver(&observer);
}

TEST_F(EntityTest, KeyObserverAttachDetach)
{
    auto guardNode = createByClassName("atdm:ai_builder_guard");
    auto guard = Node_getEntity(guardNode);

    constexpr const char* NewKeyName = "New_Unique_Key";
    constexpr const char* NewKeyValue = "New_Unique_Value";
    guard->setKeyValue(NewKeyName, NewKeyValue);

    TestKeyObserver observer;

    EntityKeyValue* keyValue = findKeyValue(guard, NewKeyName);
    EXPECT_TRUE(keyValue != nullptr) << "Could not locate the key value";

    // On attachment, the observer gets notified about the existing value
    keyValue->attach(observer);

    EXPECT_TRUE(observer.hasBeenInvoked()) << "Observer didn't get notified on attach";
    EXPECT_EQ(observer.receivedValue, NewKeyValue) << "Observer didn't get the correct value";

    observer.reset();
    observer.receivedValue = "dummyvalue_that_should_be_overwritten";

    // On detaching the observer receives another call with an empty value
    keyValue->detach(observer);

    EXPECT_TRUE(observer.hasBeenInvoked()) << "Observer didn't get notified on attach";
    EXPECT_EQ(observer.receivedValue, "") << "Observer didn't get the expected empty value";
}

TEST_F(EntityTest, KeyObserverValueChange)
{
    auto guardNode = createByClassName("atdm:ai_builder_guard");
    auto guard = Node_getEntity(guardNode);

    constexpr const char* NewKeyName = "New_Unique_Key";
    constexpr const char* NewKeyValue = "New_Unique_Value";
    guard->setKeyValue(NewKeyName, NewKeyValue);

    TestKeyObserver observer;

    EntityKeyValue* keyValue = findKeyValue(guard, NewKeyName);
    EXPECT_TRUE(keyValue != nullptr) << "Could not locate the key value";

    keyValue->attach(observer);
    observer.reset();

    constexpr const char* SomeOtherValue = "SomeOtherValue";
    guard->setKeyValue(NewKeyName, SomeOtherValue);

    EXPECT_TRUE(observer.hasBeenInvoked()) << "Observer didn't get notified on change";
    EXPECT_EQ(observer.receivedValue, SomeOtherValue) << "Observer didn't get the correct value";

    // One more round, this time we use the assign() method
    observer.reset();
    constexpr const char* DistinguishableValue = "DistinguishableValue";
    keyValue->assign(DistinguishableValue);

    EXPECT_TRUE(observer.hasBeenInvoked()) << "Observer didn't get notified on assign";
    EXPECT_EQ(observer.receivedValue, DistinguishableValue) << "Observer didn't get the correct value";
    observer.reset();

    keyValue->detach(observer);

    EXPECT_TRUE(observer.hasBeenInvoked()) << "Observer didn't get notified on attach";
    EXPECT_EQ(observer.receivedValue, "") << "Observer didn't get the expected empty value";
}

// Check that an KeyObserver stays attached to the key value after Undo
TEST_F(EntityTest, KeyObserverAttachedAfterUndo)
{
    auto [guardNode, guard] = TestEntity::create("atdm:ai_builder_guard");

    constexpr const char* NewKeyName = "New_Unique_Key";
    constexpr const char* NewKeyValue = "New_Unique_Value";
    guard->setKeyValue(NewKeyName, NewKeyValue);

    TestKeyObserver observer;
    EntityKeyValue* keyValue = findKeyValue(guard, NewKeyName);
    EXPECT_TRUE(keyValue != nullptr) << "Could not locate the key value";

    // Monitor this new key
    keyValue->attach(observer);
    observer.reset();

    // Open an undoable transaction and change that keyvalue
    constexpr const char* SomeOtherValue = "SomeOtherValue";
    {
        UndoableCommand cmd("changeKeyValue");
        guard->setKeyValue(NewKeyName, SomeOtherValue);
    }

    EXPECT_TRUE(observer.hasBeenInvoked()) << "Observer didn't get notified on change";
    EXPECT_EQ(observer.receivedValue, SomeOtherValue) << "Observer didn't get the correct value";

    // Hit Undo to revert the changed value
    GlobalUndoSystem().undo();
    EXPECT_EQ(guard->getKeyValue(NewKeyName), NewKeyValue) << "Key is still changed after undo";

    // Reset the observer and check whether it still receives messages
    observer.reset();
    guard->setKeyValue(NewKeyName, SomeOtherValue);

    EXPECT_TRUE(observer.hasBeenInvoked()) << "Observer didn't get notified on assign";
    EXPECT_EQ(observer.receivedValue, SomeOtherValue) << "Observer didn't get the correct value";

    keyValue->detach(observer);
}

// Checks that the value changes by undo/redo commands are sent out to the KeyObservers
TEST_F(EntityTest, KeyObserverUndoRedoValueChange)
{
    auto [guardNode, guard] = TestEntity::create("atdm:ai_builder_guard");

    constexpr const char* NewKeyName = "New_Unique_Key";
    constexpr const char* NewKeyValue = "New_Unique_Value";
    guard->setKeyValue(NewKeyName, NewKeyValue);

    TestKeyObserver observer;
    EntityKeyValue* keyValue = findKeyValue(guard, NewKeyName);
    EXPECT_TRUE(keyValue != nullptr) << "Could not locate the key value";

    // Monitor this new key
    keyValue->attach(observer);
    observer.reset();

    // Open an undoable transaction and change that keyvalue
    constexpr const char* SomeOtherValue = "SomeOtherValue";
    {
        UndoableCommand cmd("changeKeyValue");
        guard->setKeyValue(NewKeyName, SomeOtherValue);
    }

    // Undo
    observer.reset();
    GlobalUndoSystem().undo();
    EXPECT_EQ(guard->getKeyValue(NewKeyName), NewKeyValue) << "Key value wasn't properly reverted";
    EXPECT_TRUE(observer.hasBeenInvoked()) << "Observer didn't get notified on undo";
    EXPECT_EQ(observer.receivedValue, NewKeyValue) << "Observer didn't get the value before change";

    // Redo
    observer.reset();
    GlobalUndoSystem().redo();

    EXPECT_EQ(guard->getKeyValue(NewKeyName), SomeOtherValue) << "Key value wasn't properly redone";
    EXPECT_TRUE(observer.hasBeenInvoked()) << "Observer didn't get notified on redo";
    EXPECT_EQ(observer.receivedValue, SomeOtherValue) << "Observer didn't get the value after change";

    keyValue->detach(observer);
}

// KeyObserver doesn't get called when a key is removed entirely from the SpawnArgs
TEST_F(EntityTest, KeyObserverKeyRemoval)
{
    auto [guardNode, guard] = TestEntity::create("atdm:ai_builder_guard");

    constexpr const char* NewKeyName = "New_Unique_Key";
    constexpr const char* NewKeyValue = "New_Unique_Value";
    guard->setKeyValue(NewKeyName, NewKeyValue);

    UndoableCommand cmd("removeKey"); // prevent the key value from going out of scope
    TestKeyObserver observer;

    EntityKeyValue* keyValue = findKeyValue(guard, NewKeyName);
    EXPECT_TRUE(keyValue != nullptr) << "Could not locate the key value";

    keyValue->attach(observer);
    observer.reset();

    // Remove the key
    guard->setKeyValue(NewKeyName, "");

    // The observer shouldn't have been notified
    EXPECT_FALSE(observer.hasBeenInvoked()) << "Observer has been notified on key remove";

    keyValue->detach(observer);
}

TEST_F(EntityTest, EntityNodeAttachKeyObserver)
{
    auto [entityNode, _] = TestEntity::create("atdm:ai_builder_guard");

    constexpr const char* TEST_KEY = "TestKey";

    {
        // Attach the observer. Since the key does not yet exist, the observer
        // will be invoked with an empty value.
        TestKeyObserver observer;
        entityNode->addKeyObserver(TEST_KEY, observer);
        EXPECT_EQ(observer.invocationCount, 1);
        EXPECT_EQ(observer.receivedValue, "");
        entityNode->removeKeyObserver(TEST_KEY, observer);
    }

    {
        entityNode->getEntity().setKeyValue(TEST_KEY, "Blah");

        // Attaching an observer when the key already exists should send the
        // current value immediately.
        TestKeyObserver observer;
        entityNode->addKeyObserver(TEST_KEY, observer);
        EXPECT_EQ(observer.invocationCount, 1);
        EXPECT_EQ(observer.receivedValue, "Blah");
        entityNode->removeKeyObserver(TEST_KEY, observer);
    }

    // Destroying the entity node should not crash
    entityNode.reset();
}

TEST_F(EntityTest, EntityNodeObserveKeyChange)
{
    auto [entityNode, _] = TestEntity::create("atdm:ai_builder_guard");

    constexpr const char* TEST_KEY = "TestKey";

    // Attach the observer first
    TestKeyObserver observer;
    entityNode->addKeyObserver(TEST_KEY, observer);
    EXPECT_EQ(observer.invocationCount, 1);

    // Create the key with a new value
    entityNode->getEntity().setKeyValue(TEST_KEY, "123");
    EXPECT_EQ(observer.invocationCount, 2);
    EXPECT_EQ(observer.receivedValue, "123");

    // Remove the key by setting it to empty
    entityNode->getEntity().setKeyValue(TEST_KEY, "");
    EXPECT_EQ(observer.invocationCount, 3);
    EXPECT_EQ(observer.receivedValue, "");

    // Add the key again with another value; observer must still be active even
    // though the old keyvalue was removed.
    entityNode->getEntity().setKeyValue(TEST_KEY, "Foobar");
    EXPECT_EQ(observer.invocationCount, 4);
    EXPECT_EQ(observer.receivedValue, "Foobar");

    // Observer must not trigger for any other keys
    entityNode->getEntity().setKeyValue("TestKeyB", "B");
    entityNode->getEntity().setKeyValue("another", "Something");
    EXPECT_EQ(observer.invocationCount, 4);
    EXPECT_EQ(observer.receivedValue, "Foobar");

    entityNode->removeKeyObserver(TEST_KEY, observer);
}

TEST_F(EntityTest, EntityNodeObserveKeyViaFunc)
{
    auto [entityNode, _] = TestEntity::create("atdm:ai_builder_guard");

    constexpr const char* TEST_KEY = "AnotherTestKey";

    // No need for a KeyObserver, just store the info locally and bind it via lambdas
    int invocationCount = 0;
    std::string receivedValue;

    // Observe key before creating it
    entityNode->observeKey(TEST_KEY, [&](const std::string& value) {
        ++invocationCount;
        receivedValue = value;
    });
    EXPECT_EQ(invocationCount, 1);
    EXPECT_EQ(receivedValue, "");

    // Add the key with a new value
    entityNode->getEntity().setKeyValue(TEST_KEY, "First value");
    EXPECT_EQ(invocationCount, 2);
    EXPECT_EQ(receivedValue, "First value");

    // Change the value
    entityNode->getEntity().setKeyValue(TEST_KEY, "3.1425");
    EXPECT_EQ(invocationCount, 3);
    EXPECT_EQ(receivedValue, "3.1425");

    // Remove the value
    entityNode->getEntity().setKeyValue(TEST_KEY, "");
    EXPECT_EQ(invocationCount, 4);
    EXPECT_EQ(receivedValue, "");

    // Set another value
    entityNode->getEntity().setKeyValue(TEST_KEY, "-O-O-O-");
    EXPECT_EQ(invocationCount, 5);
    EXPECT_EQ(receivedValue, "-O-O-O-");
}

inline Entity* findPlayerStartEntity()
{
    Entity* found = nullptr;

    algorithm::findFirstEntity(GlobalMapModule().getRoot(), [&](IEntityNode& entityNode)
    {
        if (entityNode.getEntity().getEntityClass()->getName() == "info_player_start")
        {
            found = &entityNode.getEntity();
        }

        return found == nullptr;
    });

    return found;
}

TEST_F(EntityTest, AddPlayerStart)
{
    // Empty map, check prerequisites
    EXPECT_EQ(findPlayerStartEntity(), nullptr) << "Empty map shouldn't have a player start";

    Vector3 position(50, 30, 40);
    GlobalCommandSystem().executeCommand("PlacePlayerStart", cmd::Argument(position));

    auto playerStart = findPlayerStartEntity();
    EXPECT_TRUE(playerStart) << "Couldn't find the player start entity after placing it";

    EXPECT_EQ(playerStart->getKeyValue("origin"), string::to_string(position)) << "Origin has the wrong value";

    // Ensure this action is undoable
    GlobalUndoSystem().undo();
    EXPECT_EQ(findPlayerStartEntity(), nullptr) << "Couldn't undo the place player start action";
}

TEST_F(EntityTest, MovePlayerStart)
{
    // Empty map, check prerequisites
    auto originalPosition = "50 30 47";
    auto playerStart = GlobalEntityModule().createEntity(GlobalEntityClassManager().findOrInsert("info_player_start", false));
    scene::addNodeToContainer(playerStart, GlobalMapModule().getRoot());
    Node_getEntity(playerStart)->setKeyValue("origin", originalPosition);

    Vector3 position(7, 2, -4);
    GlobalCommandSystem().executeCommand("PlacePlayerStart", cmd::Argument(position));
    EXPECT_EQ(Node_getEntity(playerStart)->getKeyValue("origin"), string::to_string(position)) << "Origin didn't get updated";

    // Ensure this action is undoable
    GlobalUndoSystem().undo();
    EXPECT_EQ(Node_getEntity(playerStart)->getKeyValue("origin"), originalPosition) << "Origin change didn't get undone";
}

TEST_F(EntityTest, GetDefaultAttributeType)
{
    auto eclass = GlobalEntityClassManager().findClass("attribute_type_test");
    
    // The default type is empty
    EXPECT_EQ(eclass->getAttributeType("ordinary_key"), "");
}

TEST_F(EntityTest, GetDefaultAttributeDescription)
{
    auto eclass = GlobalEntityClassManager().findClass("attribute_type_test");

    // The default description is empty
    EXPECT_EQ(eclass->getAttributeDescription("ordinary_key"), "");
}

TEST_F(EntityTest, GetNonInheritedAttributeType)
{
    auto eclass = GlobalEntityClassManager().findClass("attribute_type_test");
    
    // The "defined_bool" is defined on the eclass, next to its editor_bool descriptor
    EXPECT_EQ(eclass->getAttributeType("defined_bool"), "bool");

    // The "undefined_bool" is not directly set on the eclass
    EXPECT_EQ(eclass->getAttributeType("undefined_bool"), "bool");
}

TEST_F(EntityTest, GetInheritedAttributeType)
{
    auto eclass = GlobalEntityClassManager().findClass("attribute_type_test");

    // The "base_defined_bool" is described in the base, as is the key
    EXPECT_EQ(eclass->getAttributeType("base_defined_bool"), "bool");

    // The "bool_not_defined_in_base" is set on the subclass, the description is in base
    EXPECT_EQ(eclass->getAttributeType("bool_not_defined_in_base"), "bool");

    // The "bool_not_defined_anywhere" is not set anywhere, only the description is there
    EXPECT_EQ(eclass->getAttributeType("bool_not_defined_anywhere"), "bool");
}

TEST_F(EntityTest, GetNonInheritedAttributeDescription)
{
    auto eclass = GlobalEntityClassManager().findClass("attribute_type_test");

    // The "defined_bool" is defined on the eclass, next to its editor_bool descriptor
    EXPECT_EQ(eclass->getAttributeDescription("defined_bool"), "Some bool description 2");

    // The "undefined_bool" is not directly set on the eclass
    EXPECT_EQ(eclass->getAttributeDescription("undefined_bool"), "Some bool description 1");
}

TEST_F(EntityTest, GetInheritedAttributeDescription)
{
    auto eclass = GlobalEntityClassManager().findClass("attribute_type_test");

    // The "base_defined_bool" is described in the base, as is the key
    EXPECT_EQ(eclass->getAttributeDescription("base_defined_bool"), "Some bool description");

    // The "bool_not_defined_in_base" is set on the subclass, the description is in base
    EXPECT_EQ(eclass->getAttributeDescription("bool_not_defined_in_base"), "Some bool description 12");

    // The "bool_not_defined_anywhere" is not set anywhere, only the description is there
    EXPECT_EQ(eclass->getAttributeDescription("bool_not_defined_anywhere"), "Some bool description 23");
}

TEST_F(EntityTest, GetVariousAttributeTypes)
{
    auto eclass = GlobalEntityClassManager().findClass("attribute_type_test");

    // editor_var and editor_string will be converted to "text"
    EXPECT_EQ(eclass->getAttributeType("a_var"), "text");
    EXPECT_EQ(eclass->getAttributeType("a_string"), "text");

    // Some definitions: the suffix after "editor_" should be accepted as type
    EXPECT_EQ(eclass->getAttributeType("a_text"), "text");
    EXPECT_EQ(eclass->getAttributeType("a_vector"), "vector");
    EXPECT_EQ(eclass->getAttributeType("a_hurk"), "hurk");
}

}<|MERGE_RESOLUTION|>--- conflicted
+++ resolved
@@ -473,15 +473,11 @@
             renderablePtrs.push_back(std::make_pair(&shader, &renderable));
         }
 
-<<<<<<< HEAD
-        void addLight(const RendererLight& light) override
-=======
         void addHighlightRenderable(const OpenGLRenderable& renderable,
             const Matrix4& localToWorld) override
         {}
 
-        void addLight(const RendererLight& light)
->>>>>>> e9b256c9
+        void addLight(const RendererLight& light) override
         {
             ++lights;
             lightPtrs.push_back(&light);
