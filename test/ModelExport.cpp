--- conflicted
+++ resolved
@@ -193,15 +193,9 @@
 
     polys.emplace_back(model::ModelPolygon
     {
-<<<<<<< HEAD
-        MeshVertex(Vertex3f(1,0,0), Normal3f(1,0,0), TexCoord2f(1,0), VertexColour1),
-        MeshVertex(Vertex3f(0,1,0), Normal3f(1,0,0), TexCoord2f(0,0), VertexColour2),
-        MeshVertex(Vertex3f(1,1,0), Normal3f(1,0,0), TexCoord2f(1,0), VertexColour3)
-=======
-        ArbitraryMeshVertex(Vertex3(1,0,0), Normal3(1,0,0), TexCoord2f(1,0), VertexColour1),
-        ArbitraryMeshVertex(Vertex3(0,1,0), Normal3(1,0,0), TexCoord2f(0,0), VertexColour2),
-        ArbitraryMeshVertex(Vertex3(1,1,0), Normal3(1,0,0), TexCoord2f(1,0), VertexColour3)
->>>>>>> e61117c0
+        MeshVertex(Vertex3(1,0,0), Normal3(1,0,0), TexCoord2f(1,0), VertexColour1),
+        MeshVertex(Vertex3(0,1,0), Normal3(1,0,0), TexCoord2f(0,0), VertexColour2),
+        MeshVertex(Vertex3(1,1,0), Normal3(1,0,0), TexCoord2f(1,0), VertexColour3)
     });
 
     exporter->addPolygons(CustomMaterialName, polys, Matrix4::getIdentity());
@@ -250,13 +244,8 @@
     {
         return getDefaultMaterial();
     }
-<<<<<<< HEAD
-    
+
     const std::vector<MeshVertex>& getVertexArray() const override
-=======
-
-    const std::vector<ArbitraryMeshVertex>& getVertexArray() const override
->>>>>>> e61117c0
     {
         return vertices;
     }
