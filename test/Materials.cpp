--- conflicted
+++ resolved
@@ -53,7 +53,6 @@
     EXPECT_TRUE(materialManager.materialExists("textures/parsing_test/variant3"));
 }
 
-<<<<<<< HEAD
 TEST_F(MaterialsTest, EnumerateMaterialLayers)
 {
     auto material = GlobalMaterialManager().getMaterial("tdm_spider_black");
@@ -100,7 +99,8 @@
     auto nonLight = GlobalMaterialManager().getMaterial("tdm_spider_black");
     ASSERT_TRUE(nonLight);
     EXPECT_FALSE(nonLight->isAmbientLight());
-=======
+}
+
 TEST_F(MaterialsTest, MaterialParserPolygonOffset)
 {
     auto& materialManager = GlobalMaterialManager();
@@ -120,7 +120,6 @@
     EXPECT_TRUE(polygonOffset3->getMaterialFlags() & Material::FLAG_POLYGONOFFSET);
     EXPECT_EQ(polygonOffset3->getPolygonOffset(), -3.0f);
 }
-
 TEST_F(MaterialsTest, MaterialParserSortRequest)
 {
     auto& materialManager = GlobalMaterialManager();
@@ -514,7 +513,6 @@
     EXPECT_TRUE(material->getSurfaceFlags() & Material::SURF_ENTITYGUI3);
     EXPECT_FALSE(material->getSurfaceFlags() & (Material::SURF_ENTITYGUI | Material::SURF_ENTITYGUI2));
     EXPECT_EQ(material->getGuiSurfArgument(), "");
->>>>>>> 6f79172c
 }
 
 }