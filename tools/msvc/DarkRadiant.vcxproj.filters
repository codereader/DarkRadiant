--- conflicted
+++ resolved
@@ -688,10 +688,9 @@
     <ClCompile Include="..\..\radiant\ui\common\SoundShaderPreview.cpp">
       <Filter>src\ui\common</Filter>
     </ClCompile>
-<<<<<<< HEAD
     <ClCompile Include="..\..\radiant\ui\mainframe\AuiLayout.cpp">
       <Filter>src\ui\mainframe</Filter>
-=======
+    </ClCompile>
     <ClCompile Include="..\..\radiant\ui\materials\MaterialEditorModule.cpp">
       <Filter>src\ui\materials</Filter>
     </ClCompile>
@@ -703,7 +702,6 @@
     </ClCompile>
     <ClCompile Include="..\..\radiant\ui\common\MaterialPopulator.cpp">
       <Filter>src\ui\common</Filter>
->>>>>>> 6f79172c
     </ClCompile>
   </ItemGroup>
   <ItemGroup>
@@ -1331,10 +1329,9 @@
     <ClInclude Include="..\..\radiant\ui\common\SoundShaderPreview.h">
       <Filter>src\ui\common</Filter>
     </ClInclude>
-<<<<<<< HEAD
     <ClInclude Include="..\..\radiant\ui\mainframe\AuiLayout.h">
       <Filter>src\ui\mainframe</Filter>
-=======
+    </ClInclude>
     <ClInclude Include="..\..\radiant\ui\materials\MaterialEditor.h">
       <Filter>src\ui\materials</Filter>
     </ClInclude>
@@ -1349,7 +1346,6 @@
     </ClInclude>
     <ClInclude Include="..\..\radiant\ui\materials\ExpressionBinding.h">
       <Filter>src\ui\materials</Filter>
->>>>>>> 6f79172c
     </ClInclude>
   </ItemGroup>
   <ItemGroup>
