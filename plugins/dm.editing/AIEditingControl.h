#pragma once

#include "i18n.h"
#include "ui/iusercontrol.h"
#include "AIEditingPanel.h"

namespace ui
{

<<<<<<< HEAD
class AIEditingControl :
    public IUserControlCreator
=======
class AIEditingControl: public IUserControlCreator
>>>>>>> 3e1877aa
{
public:
    constexpr static const char* const Name = "AIEditingPanel";

    std::string getControlName() override
    {
        return Name;
    }

    std::string getDisplayName() override
    {
        return _("AI");
    }

    std::string getIcon() override
    {
        return "icon_ai.png";
    }

    wxWindow* createWidget(wxWindow* parent) override
    {
        return new AIEditingPanel(parent);
    }
};

}<|MERGE_RESOLUTION|>--- conflicted
+++ resolved
@@ -7,12 +7,7 @@
 namespace ui
 {
 
-<<<<<<< HEAD
-class AIEditingControl :
-    public IUserControlCreator
-=======
 class AIEditingControl: public IUserControlCreator
->>>>>>> 3e1877aa
 {
 public:
     constexpr static const char* const Name = "AIEditingPanel";
