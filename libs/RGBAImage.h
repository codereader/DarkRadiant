--- conflicted
+++ resolved
@@ -68,16 +68,6 @@
         if (role == Role::NORMAL_MAP) {
             format = GL_RG8;
         }
-<<<<<<< HEAD
-        glTexImage2D(GL_TEXTURE_2D, 0, format, static_cast<GLint>(getWidth()),
-                     static_cast<GLint>(getHeight()), 0, GL_RGBA,
-                     GL_UNSIGNED_BYTE, getPixels());
-        if (GLEW_VERSION_3_0) {
-            glTexParameteri(GL_TEXTURE_2D, GL_TEXTURE_MIN_FILTER,
-                            GL_LINEAR_MIPMAP_LINEAR);
-            glGenerateMipmap(GL_TEXTURE_2D);
-        }
-=======
 
         if (GLEW_VERSION_3_0)
         {
@@ -98,7 +88,6 @@
                 getPixels()
             );
         }
->>>>>>> 6ba0202f
 
         // Un-bind the texture
 		glBindTexture(GL_TEXTURE_2D, 0);
