<?xml version="1.0"?>
<user>
	<showBuildTime value="1" />
	<!-- Load the debug.xml for debugging purposes -->
	<debug value="0" />
	<game>
		<type value="" />
		<fs_game value="" />
	</game>
  <ui>
    <commandsystem>
      <binds>
        <bind name="SelectNudgeLeft" value="NudgeSelected left" readonly="1" />
        <bind name="SelectNudgeRight" value="NudgeSelected right" readonly="1" />
        <bind name="SelectNudgeUp" value="NudgeSelected up" readonly="1" />
        <bind name="SelectNudgeDown" value="NudgeSelected down" readonly="1" />
      </binds>
    </commandsystem>
    <map>
      <numMRU value="5" />
      <loadLastMap value="0" />
      <autoSaveEnabled value="1" />
      <autoSaveInterval value="5" />
      <autoSaveSnapshots value="0" />
      <snapshotFolder value="snapshots/" />
      <maxSnapshotFolderSize value="1024" />
      <loadStatusInterleave value="50" />
      <saveStatusInterleave value="50" />
      <defaultScaledModelExportFormat value="ase" />
    </map>
    <undo>
      <queueSize value="256" />
    </undo>
    <stimResponseEditor>
      <window xPosition="80" yPosition="100" width="900" height="560" />
      <showStimTypeIDs value="0" />
    </stimResponseEditor>
    <lightInspector>
      <window xPosition="100" yPosition="150" width="780" height="400" />
      <instantApply value="1" />
    </lightInspector>
    <ModelSelector>
      <!-- Size of the model preview, as a fraction of the screen height. The
		       preview is always square.
		  -->
      <previewSizeFactor value="0.7"/>
    </ModelSelector>
    <prefabSelector>
      <insertAsGroup value="1"/>
      <recalculatePrefabOrigin value="1"/>
    </prefabSelector>
    <aasViewer>
      <showNumbers value="1" />
      <hideDistantAreas value="0" />
      <hideDistance value="800" />
    </aasViewer>
    <showAllLightRadii value="0"/>
    <alwaysShowLightVertices value="1"/>
    <rotateObjectsIndependently value="0" />
    <rotationPivotIsOrigin value="0" />
    <snapRotationPivotToGrid value="0" />
    <defaultPivotLocationIgnoresLightVolumes value="1" />
    <selectionEpsilon value="8.0" />
    <dragResizeEntitiesSymmetrically value="1" />
    <transientComponentSelection value="1" />
    <offsetClonedObjects value="1" />
    <manipulatorFontSize value="14" />
    <manipulatorFontStyle value="Sans" />
    <transformDialog>
      <window xPosition="150" yPosition="200" width="260" height="314" />
      <rotXStep value="45" />
      <rotYStep value="45" />
      <rotZStep value="45" />
      <scaleXStep value="1.1" />
      <scaleYStep value="1.1" />
      <scaleZStep value="1.1" />
    </transformDialog>
    <layers>
      <controlDialog>
        <window xPosition="57" yPosition="449" width="164" height="299" />
      </controlDialog>
    </layers>
    <mergeControlDialog>
        <window xPosition="158" yPosition="241" width="400" height="380"/>
    </mergeControlDialog>
    <textures>
      <shaderChooser>
        <window xPosition="200" yPosition="100" width="550" height="500" />
      </shaderChooser>
      <browser>
        <hideUnused value="0" />
        <textureScale value="3" />
        <uniformSize value="128" />
        <useUniformScale value="1" />
        <showScrollBar value="1" />
        <mouseWheelIncrement value="64" />
        <showFilter value="0" />
        <contextMenuMouseEpsilon value="5" />
        <maxShadernameLength value="18" />
        <clampToUniformSize value="1" />
        <showOtherMaterials value="0" />
      </browser>
      <defaultTextureScale value="0.5" />
      <quality value="3" />
      <mode value="5" />
      <gamma value="1.0" />
      <surfaceInspector>
        <hShiftStep value="1" />
        <vShiftStep value="1" />
        <hScaleStep value="0.05" />
        <vScaleStep value="0.05" />
        <rotStep value="45" />
        <window xPosition="200" yPosition="100" width="370" height="440" />
      </surfaceInspector>
      <texTool>
        <gridActive value="1" />
        <faceVertexScalePivotIsCentroid value="0" />
      </texTool>
    </textures>
    <grid>
      <defaultGridPower value="3" />
    </grid>
    <mainFrame>
      <windowLayout value="1" />
      <window xPosition="0" yPosition="0" width="800" height="580" state="4" />
      <regular>
        <pane name="vertical" position="650" />
        <pane name="horizontal" position="500" />
        <pane name="texcam" position="350" />
      </regular>
      <splitPane>
        <pane name="horizontal" position="300" />
        <pane name="vertical1" position="250" />
        <pane name="vertical2" position="250" />
      </splitPane>
      <floating>
        <groupDialogVisible value="1" />
      </floating>
    </mainFrame>
    <groupDialog>
      <window xPosition="50" yPosition="530" width="350" height="200" />
    </groupDialog>
    <entityList>
      <window xPosition="50" yPosition="530" width="250" height="400" />
    </entityList>
    <multiMonitor>
      <startMonitorNum value="0" />
    </multiMonitor>
    <xyview>
      <views name="default">
        <view type="XY" xPosition="500" yPosition="100" width="400" height="430"/>
      </views>
      <showGrid value="1" />
      <chaseMouse value="1" />
      <chaseMouseCap value="32" />
      <camXYUpdate value="0" />
      <solidSelectionBoxes value="0" />
      <showCrossHairs value="0" />
      <showEntityAngles value="1" />
      <showEntityNames value="0" />
      <showBlocks value="0" />
      <showSizeInfo value="1" />
      <defaultBlockSize value="1024" />
      <showCoordinates value="1" />
      <showOutline value="0" />
      <showAxes value="1" />
      <maxZoomFactor value="1024" />
      <showWorkzone value="0" />
      <fontSize value="14" />
      <fontStyle value="Sans" />
      <overlay>
        <visible value="0" />
        <transparency value="0.3" />
        <image value="" />
        <proportional value="1" />
        <translationX value="0.0" />
        <translationY value="0.0" />
        <scale value="1.0" />
        <scaleWithOrthoView value="1" />
        <panWithOrthoView value="0" />
      </overlay>
      <translateConstrained value="1" />
      <higherEntitySelectionPriority value="1" />
    </xyview>
    <clipper>
      <useCaulk value="1" />
      <caulkTexture value="textures/common/caulk" />
    </clipper>
    <brush>
      <textureLock value="1" />
      <emitCSGSubtractWarning value="1" />
    </brush>
    <patch>
      <patchInspector>
        <xCoordStep value="1.0" />
        <yCoordStep value="1.0" />
        <zCoordStep value="1.0" />
        <sCoordStep value="0.1" />
        <tCoordStep value="0.1" />
        <window xPosition="130" yPosition="100" width="280" height="480" />
      </patchInspector>
    </patch>
    <particleEditor>
      <window xPosition="0" yPosition="0" width="1000" height="830" />
      <splitPos position="500" />
    </particleEditor>
    <renderPreview>
      <showGrid value="1" />
      <fontSize value="14" />
      <fontStyle value="Sans" />
    </renderPreview>
    <camera>
      <toggleFreeMove value="1" />
      <enableCubicClipping value="1" />
      <discreteMovement value="1" />
      <invertMouseVerticalAxis value="0" />
      <movementSpeed value="100" />
      <rotationSpeed value="3" />
      <strafespeed value="0.65" />
      <!-- Use the forward strafe factor to invert the direction of the mouse movement -->
      <forwardStrafeFactor value="1" />
      <cubicScale value="13" />
      <drawMode value="2" />
      <window xPosition="37" yPosition="100" width="450" height="430" />
      <fontSize value="14" />
      <fontStyle value="Sans" />
      <gridEnabled value="1" />
      <gridSpacing value="32" />
    </camera>
    <toolbar name="view" align="horizontal">
      <toolbutton name="open" action="OpenMap" tooltip="Open a map file" icon="file_open.png"/>
      <toolbutton name="save" action="SaveMap" tooltip="Save the current map" icon="file_save.png"/>
      <separator/>
      <toolbutton name="changeviews" action="NextView" tooltip="Change views" icon="view_change.png"/>
      <separator/>
      <toolbutton name="selectcompletetall" action="SelectCompleteTall" tooltip="Select complete tall" icon="selection_selectcompletetall.png" />
      <toolbutton name="selecttouching" action="SelectTouching" tooltip="Select touching" icon="selection_selecttouching.png"/>
      <toolbutton name="selectinside" action="SelectInside" tooltip="Select inside" icon="selection_selectinside.png"/>
      <separator/>
      <toggletoolbutton name="dragvertices" action="DragVertices" tooltip="Select Vertices" icon="modify_vertices.png"/>
      <toggletoolbutton name="dragedges" action="DragEdges" tooltip="Select Edges" icon="modify_edges.png"/>
      <toggletoolbutton name="dragfaces" action="DragFaces" tooltip="Select Faces" icon="modify_faces.png"/>
      <toggletoolbutton name="dragentities" action="DragEntities" tooltip="Select Entities" icon="select_entities.png"/>
      <toggletoolbutton name="selectionModeGroupPart" action="SelectionModeGroupPart" tooltip="Select Group Parts" icon="select_group_parts.png"/>
      <toggletoolbutton name="selectionModeMergeAction" action="SelectionModeMergeActions" tooltip="Select Merge Actions" icon="merge_selection_mode.png"/>
      <separator/>
      <toggletoolbutton name="showlightradii" action="ToggleShowAllLightRadii" tooltip="Show/hide all light volumes" icon="view_show_lightradii.png"/>
      <toggletoolbutton name="showspeakerradii" action="ToggleShowAllSpeakerRadii" tooltip="Show/hide all speaker volumes" icon="view_show_speakerradii.png"/>
      <separator/>
      <toggletoolbutton name="texturelock" action="TogTexLock" tooltip="Texture Lock" icon="texture_lock.png"/>
      <toggletoolbutton name="freeobjectrotation" action="ToggleFreeObjectRotation" tooltip="Rotate Objects independently" icon="free_model_rotation.png" />
      <toggletoolbutton name="togglerotationpivot" action="ToggleRotationPivot" tooltip="Rotate func_* Entities around origin" icon="rotation_pivot_origin.png" />
      <toggletoolbutton name="togglesnaprotationpivot" action="ToggleSnapRotationPivot" tooltip="Snap Rotation Pivot to Grid" icon="snap_rotation_pivot.png" />
      <toggletoolbutton name="dragresizesymm" action="ToggleDragResizeEntitiesSymmetrically" tooltip="Drag-resize entities symmetrically (leave origin unchanged)" icon="dragresize_symm.png" />
      <toggletoolbutton name="offsetclones" action="ToggleOffsetClones" tooltip="Offset cloned objects by one grid unit to the right and downwards." icon="offset_clone.png" />
      <separator/>
      <toolbutton name="createDecals" action="CreateDecalsForFaces" tooltip="Create Decals for selected Faces" icon="create_decals.png"/>
    </toolbar>
    <toolbar name="edit" align="vertical">
      <toolbutton name="xflip" action="MirrorSelectionX" tooltip="x-axis Mirror" icon="brush_flipx.png"/>
      <toolbutton name="xrotate" action="RotateSelectionX" tooltip="x-axis Rotate" icon="brush_rotatex.png"/>
      <toolbutton name="yflip" action="MirrorSelectionY" tooltip="y-axis Mirror" icon="brush_flipy.png"/>
      <toolbutton name="yrotate" action="RotateSelectionY" tooltip="y-axis Rotate" icon="brush_rotatey.png"/>
      <toolbutton name="zflip" action="MirrorSelectionZ" tooltip="z-axis Mirror" icon="brush_flipz.png"/>
      <toolbutton name="zrotate" action="RotateSelectionZ" tooltip="z-axis Rotate" icon="brush_rotatez.png"/>
      <separator/>
      <toolbutton name="snaptogrid" action="SnapToGrid" tooltip="Snap selection to grid" icon="grid_snap.png"/>
      <toolbutton name="floorselected" action="FloorSelection" tooltip="Floor selection" icon="floorSelected.png"/>
      <separator/>
      <toggletoolbutton name="translate" action="MouseTranslate" tooltip="Translate" icon="select_mousetranslate.png"/>
      <toggletoolbutton name="rotate" action="MouseRotate" tooltip="Rotate" icon="select_mouserotate.png"/>
      <toggletoolbutton name="resize" action="MouseDrag" tooltip="Resize" icon="select_mouseresize.png"/>
      <toggletoolbutton name="clipper" action="ToggleClipper" tooltip="Clip or divide brushes" icon="view_clipper.png"/>
      <toggletoolbutton name="modelscaler" action="ToggleModelScaleManipulator" tooltip="Model Scaler" icon="select_mousescale.png"/>
      <separator/>
      <toolbutton name="csgsubstract" action="CSGSubtract" tooltip="CSG Subtract" icon="selection_csgsubtract.png"/>
      <toolbutton name="csgmerge" action="CSGMerge" tooltip="CSG Merge" icon="selection_csgmerge.png"/>
      <toolbutton name="csghollow" action="CSGHollow" tooltip="Hollow" icon="selection_makehollow.png"/>
      <toolbutton name="csgroom" action="CSGRoom" tooltip="Make Room" icon="selection_makeroom.png"/>
      <separator/>
      <toolbutton name="groupSelected" action="GroupSelected" tooltip="Group selected items" icon="group_selection.png"/>
      <toolbutton name="unGroupSelected" action="UngroupSelected" tooltip="Ungroup selected items" icon="ungroup_selection.png"/>
      <separator/>
      <toolbutton name="capcurrentcurve" action="PatchCapDialog" tooltip="Put caps on the current patch" icon="curve_cap.png"/>
      <separator/>
      <toolbutton name="curvecreate" action="CreateCurveNURBS" tooltip="Creates a NURBS curve" icon="curve_create.png"/>
      <toolbutton name="curveconvert" action="CurveConvertType" tooltip="Convert the selected curve (NURBS &lt;-&gt; CatmullRom)" icon="curve_convert.png"/>
      <toolbutton name="curveappendpoint" action="CurveAppendControlPoint" tooltip="Appends a control point to the selected curves" icon="curve_append_point.png"/>
      <toolbutton name="curveinsertpoint" action="CurveInsertControlPoint" tooltip="Inserts a curve control point before the selected ones" icon="curve_insert_points.png"/>
      <toolbutton name="curveremovepoint" action="CurveRemoveControlPoint" tooltip="Removes the selected curve control points" icon="curve_remove_points.png"/>
    </toolbar>
    <toolbar name="texture" align="horizontal">
      <toolbutton name="flush" action="RefreshShaders" tooltip="Reload Materials" icon="texwindow_flushandreload.png"/>
      <toggletoolbutton name="showinuse" action="TextureBrowserHideUnused" tooltip="Hide Unused" icon="texwindow_hideunused.png"/>
      <toggletoolbutton name="showfavourites" action="TextureBrowserShowFavouritesOnly" tooltip="Show Favourites only" icon="favourite.png"/>
<<<<<<< HEAD
      <toggletoolbutton name="shownames" action="TextureBrowserShowNames" tooltip="Show texture names" icon="icon_text.png"/>
=======
      <toggletoolbutton name="useuniformscale" action="TextureBrowserToggleUniformScale" tooltip="Use Uniform Thumbnail Scale" icon="texwindow_uniformsize.png"/>
>>>>>>> 6ba0202f
      <separator/>
      <toolbutton name="findandreplace" action="FindReplaceTextures" tooltip="Find &amp; Replace" icon="texwindow_findandreplace.png"/>
    </toolbar>
    <toolbar name="textool" align="horizontal">
      <toolbutton name="griddown" action="TexToolGridDown" tooltip="Decrease Grid Size" icon="grid_down.png"/>
      <toolbutton name="gridup" action="TexToolGridUp" tooltip="Increase Grid Size" icon="grid_up.png"/>
      <toolbutton name="gridsnap" action="TexToolSnapToGrid" tooltip="Snap to Grid" icon="grid_snap.png"/>
      <toggletoolbutton name="usegrid" action="TexToolToggleGrid" tooltip="Toggle Grid" icon="grid_toggle.png"/>
      <separator/>
      <toolbutton name="mergeitems" action="TexToolMergeItems" tooltip="Merge Selection" icon="textool_merge.png"/>
      <toolbutton name="texflips" action="TexToolFlipS" tooltip="Flip Selection Horiz (S-Axis)" icon="tex_flips.png"/>
      <toolbutton name="texflipt" action="TexToolFlipT" tooltip="Flip Selection Vertical (T-Axis)" icon="tex_flipt.png"/>
      <toolbutton name="selectrelated" action="TexToolSelectRelated" tooltip="Select Related Items" icon="textool_select_related.png"/>
      <separator/>
      <toggletoolbutton name="togglefacevertexscalepivot" action="TexToolToggleFaceVertexScalePivot" tooltip="Center Pivot when scaling faces" icon="textool_facescale_pivot.png"/>
    </toolbar>
    <userGuideUrl value="https://www.darkradiant.net/userguide" />
    <vcs>
      <git>
          <autoFetchEnabled value="1" />
          <autoFetchInterval value="10" />
      </git>
    </vcs>
  </ui>
</user><|MERGE_RESOLUTION|>--- conflicted
+++ resolved
@@ -293,11 +293,8 @@
       <toolbutton name="flush" action="RefreshShaders" tooltip="Reload Materials" icon="texwindow_flushandreload.png"/>
       <toggletoolbutton name="showinuse" action="TextureBrowserHideUnused" tooltip="Hide Unused" icon="texwindow_hideunused.png"/>
       <toggletoolbutton name="showfavourites" action="TextureBrowserShowFavouritesOnly" tooltip="Show Favourites only" icon="favourite.png"/>
-<<<<<<< HEAD
       <toggletoolbutton name="shownames" action="TextureBrowserShowNames" tooltip="Show texture names" icon="icon_text.png"/>
-=======
       <toggletoolbutton name="useuniformscale" action="TextureBrowserToggleUniformScale" tooltip="Use Uniform Thumbnail Scale" icon="texwindow_uniformsize.png"/>
->>>>>>> 6ba0202f
       <separator/>
       <toolbutton name="findandreplace" action="FindReplaceTextures" tooltip="Find &amp; Replace" icon="texwindow_findandreplace.png"/>
     </toolbar>
