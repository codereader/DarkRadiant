--- conflicted
+++ resolved
@@ -328,12 +328,8 @@
 
 	<subMenu name="help" caption="&amp;Help">
 		<menuItem name="about" caption="&amp;About" command="About" />
-<<<<<<< HEAD
         <menuItem name="openForumLink" caption="&amp;Community Forum" command="OpenForumUrl" />
-		<menuItem name="userGuide" caption="&amp;User Guide" command="ShowUserGuide" />
-=======
 		<menuItem name="userGuide" caption="&amp;User Guide (Online)" command="ShowUserGuide" />
 		<menuItem name="userGuide" caption="&amp;User Guide (Local)" command="ShowOfflineUserGuide" />
->>>>>>> 7c77231b
 	</subMenu>
 </menu>