--- conflicted
+++ resolved
@@ -53,102 +53,6 @@
                       eventmanager/Statement.cpp \
                       eventmanager/Toggle.cpp \
                       eventmanager/WidgetToggle.cpp \
-<<<<<<< HEAD
-=======
-                      filetypes/FileTypeRegistry.cpp \
-                      filters/BasicFilterSystem.cpp \
-                      filters/XMLFilter.cpp \
-                      filters/XmlFilterEventAdapter.cpp \
-                      fonts/FontLoader.cpp \
-                      fonts/GlyphInfo.cpp \
-                      fonts/GlyphSet.cpp \
-                      fonts/FontManager.cpp \
-                      image/dds.cpp \
-                      image/ddslib.cpp \
-                      image/Doom3ImageLoader.cpp \
-                      image/ImageLoaderWx.cpp \
-                      image/TGALoader.cpp \
-                      map/MapModules.cpp \
-                      map/format/Quake3MapFormat.cpp \
-                      map/format/Quake4MapFormat.cpp \
-                      map/format/Doom3MapFormat.cpp \
-                      map/format/Doom3MapReader.cpp \
-                      map/format/Doom3PrefabFormat.cpp \
-                      map/format/portable/PortableMapFormat.cpp \
-                      map/format/portable/PortableMapWriter.cpp \
-                      map/format/portable/PortableMapReader.cpp \
-                      map/format/Quake3MapReader.cpp \
-                      map/format/Doom3MapWriter.cpp \
-                      map/format/primitiveparsers/PatchDef2.cpp \
-                      map/format/primitiveparsers/Patch.cpp \
-                      map/format/primitiveparsers/PatchDef3.cpp \
-                      map/format/primitiveparsers/BrushDef3.cpp \
-                      map/format/primitiveparsers/BrushDef.cpp \
-                      map/format/Quake4MapReader.cpp \
-                      map/aas/Doom3AasFileLoader.cpp \
-                      map/aas/Doom3AasFileSettings.cpp \
-                      map/aas/Doom3AasFile.cpp \
-                      md5model/MD5Skeleton.cpp \
-                      md5model/plugin.cpp \
-                      md5model/MD5Model.cpp \
-                      md5model/MD5ModelLoader.cpp \
-                      md5model/MD5AnimationCache.cpp \
-                      md5model/MD5Surface.cpp \
-                      md5model/MD5Anim.cpp \
-                      md5model/MD5ModelNode.cpp \
-                      modelfile/AseExporter.cpp \
-                      modelfile/Lwo2Chunk.cpp \
-                      modelfile/Lwo2Exporter.cpp \
-                      modelfile/PicoModelLoader.cpp \
-                      modelfile/PicoModelModule.cpp \
-                      modelfile/PicoModelNode.cpp \
-                      modelfile/RenderablePicoModel.cpp \
-                      modelfile/RenderablePicoSurface.cpp \
-                      modelfile/WavefrontExporter.cpp \
-                      modelfile/picomodel/pm_md3.c \
-                      modelfile/picomodel/pm_md2.c \
-                      modelfile/picomodel/pm_obj.c \
-                      modelfile/picomodel/picointernal.c \
-                      modelfile/picomodel/picomodules.c \
-                      modelfile/picomodel/pm_lwo.c \
-                      modelfile/picomodel/pm_mdc.c \
-                      modelfile/picomodel/pm_fm.c \
-                      modelfile/picomodel/pm_ase.c \
-                      modelfile/picomodel/picomodel.c \
-                      modelfile/picomodel/lwo/envelope.c \
-                      modelfile/picomodel/lwo/surface.c \
-                      modelfile/picomodel/lwo/clip.c \
-                      modelfile/picomodel/lwo/lwob.c \
-                      modelfile/picomodel/lwo/lwio.c \
-                      modelfile/picomodel/lwo/lwo2.c \
-                      modelfile/picomodel/lwo/list.c \
-                      modelfile/picomodel/lwo/pntspols.c \
-                      modelfile/picomodel/lwo/vmap.c \
-                      modelfile/picomodel/lwo/vecmath.c \
-                      modelfile/picomodel/pm_terrain.c \
-                      modelfile/picomodel/pm_ms3d.c \
-                      modelfile/picomodel/pm_3ds.c \
-                      namespace/ComplexName.cpp \
-                      namespace/Namespace.cpp \
-                      namespace/NamespaceFactory.cpp \
-                      particles/ParticleNode.cpp \
-                      particles/RenderableParticle.cpp \
-                      particles/RenderableParticleBunch.cpp \
-                      particles/ParticlesManager.cpp \
-                      particles/StageDef.cpp \
-                      particles/particles.cpp \
-                      particles/ParticleParameter.cpp \
-                      particles/editor/ParticleEditor.cpp \
-                      particles/RenderableParticleStage.cpp \
-                      particles/ParticleDef.cpp \
-					  render/backend/glprogram/GenericVFPProgram.cpp \
-                      render/backend/glprogram/GLSLBumpProgram.cpp \
-                      render/backend/glprogram/GLSLDepthFillProgram.cpp \
-                      render/backend/OpenGLShader.cpp \
-                      render/backend/GLProgramFactory.cpp \
-                      render/backend/OpenGLShaderPass.cpp \
-                      render/LinearLightList.cpp \
->>>>>>> 8e0859cd
                       render/OpenGLModule.cpp \
 					  ui/UserInterfaceModule.cpp \
                       ui/Documentation.cpp \
