#include "LightInspector.h"

#include "i18n.h"
#include "ientity.h"
#include "ieclass.h"
#include "igame.h"
#include "ishaders.h"
#include "iuimanager.h"
#include "iradiant.h"
#include "imainframe.h"
#include "iselection.h"
#include "iundo.h"

#include <wx/tglbtn.h>
#include <wx/clrpicker.h>
#include <wx/checkbox.h>
#include <wx/artprov.h>
#include <wx/stattext.h>
#include <wx/radiobut.h>

#include "ui/common/ShaderChooser.h" // for static displayLightInfo() function

namespace ui
{

/* CONSTANTS */

namespace
{
    const char* LIGHTINSPECTOR_TITLE = N_("Light properties");

    const std::string RKEY_WINDOW_STATE = "user/ui/lightInspector/window";

    const char* LIGHT_PREFIX_XPATH = "/light/texture//prefix";

    /** greebo: Loads the prefixes from the registry and creates a
     *          comma-separated list string
     */
    inline std::string getPrefixList() {
        std::string prefixes;

        // Get the list of light texture prefixes from the registry
        xml::NodeList prefList = GlobalGameManager().currentGame()->getLocalXPath(LIGHT_PREFIX_XPATH);

        // Copy the Node contents into the prefix vector
        for (xml::NodeList::iterator i = prefList.begin();
             i != prefList.end();
             ++i)
        {
            prefixes += (prefixes.empty()) ? "" : ",";
            prefixes += i->getContent();
        }

        return prefixes;
    }
}

// Private constructor sets up dialog
LightInspector::LightInspector()
: wxutil::TransientWindow(_(LIGHTINSPECTOR_TITLE), GlobalMainFrame().getWxTopLevelWindow(), true),
  _isProjected(false),
  _texSelector(NULL),
  _updateActive(false)
{
    loadNamedPanel(this, "LightInspectorMainPanel");

    setupLightShapeOptions();
    setupOptionsPanel();
    setupTextureWidgets();

    makeLabelBold(this, "LightInspectorVolumeLabel");
    makeLabelBold(this, "LightInspectorColourLabel");
    makeLabelBold(this, "LightInspectorOptionsLabel");
    makeLabelBold(this, "LightInspectorTextureLabel");

    InitialiseWindowPosition(600, 360, RKEY_WINDOW_STATE);
}

LightInspectorPtr& LightInspector::InstancePtr()
{
    static LightInspectorPtr _instancePtr;
    return _instancePtr;
}

void LightInspector::onRadiantShutdown()
{
    if (IsShownOnScreen())
    {
        Hide();
    }

    // Destroy the window
    SendDestroyEvent();
    InstancePtr().reset();
}

void LightInspector::shaderSelectionChanged(
    const std::string& shader,
    wxutil::TreeModel& listStore)
{
    // Get the shader, and its image map if possible
    MaterialPtr ishader = _texSelector->getSelectedShader();
    // Pass the call to the static member of ShaderSelector
    ShaderSelector::displayLightShaderInfo(ishader, listStore);

    // greebo: Do not write to the entities if this call resulted from an update()
    if (_updateActive) return;

    std::string commandStr("setLightTexture: ");
    commandStr += _texSelector->getSelection();
    UndoableCommand command(commandStr);

    // Write the texture key
    setKeyValueAllLights("texture", _texSelector->getSelection());
}

// Set up the point/projected light options
void LightInspector::setupLightShapeOptions()
{
    // wxRadioButton does not emit a signal when it becomes UN-checked, so we
    // must connect to both buttons.
    wxRadioButton* omni = findNamedObject<wxRadioButton>(this, "omniRbtn");
    omni->SetValue(true);
    omni->Connect(wxEVT_RADIOBUTTON,
                  wxCommandEventHandler(LightInspector::_onProjToggle),
                  NULL, this);

    wxRadioButton* proj = findNamedObject<wxRadioButton>(this, "projectedRbtn");
    proj->Connect(wxEVT_RADIOBUTTON,
                  wxCommandEventHandler(LightInspector::_onProjToggle), NULL,
                  this);

    // Start/end checkbox
    wxControl* startEnd = findNamedObject<wxCheckBox>(this, "LightInspectorStartEnd");
    startEnd->Connect(
        wxEVT_CHECKBOX, wxCommandEventHandler(LightInspector::_onOptionsToggle),
        NULL, this
    );
    startEnd->Enable(false);
}

// Connect the options checkboxes
void LightInspector::setupOptionsPanel()
{
    findNamedObject<wxColourPickerCtrl>(this, "LightInspectorColour")->Connect(
        wxEVT_COLOURPICKER_CHANGED, wxColourPickerEventHandler(LightInspector::_onColourChange), NULL, this);

    findNamedObject<wxCheckBox>(this, "LightInspectorParallel")->Connect(
        wxEVT_CHECKBOX, wxCommandEventHandler(LightInspector::_onOptionsToggle), NULL, this);
    findNamedObject<wxCheckBox>(this, "LightInspectorNoShadows")->Connect(
        wxEVT_CHECKBOX, wxCommandEventHandler(LightInspector::_onOptionsToggle), NULL, this);
    findNamedObject<wxCheckBox>(this, "LightInspectorSkipSpecular")->Connect(
        wxEVT_CHECKBOX, wxCommandEventHandler(LightInspector::_onOptionsToggle), NULL, this);
    findNamedObject<wxCheckBox>(this, "LightInspectorSkipDiffuse")->Connect(
        wxEVT_CHECKBOX, wxCommandEventHandler(LightInspector::_onOptionsToggle), NULL, this);
}

// Create the texture widgets
void LightInspector::setupTextureWidgets()
{
    wxPanel* parent = findNamedObject<wxPanel>(this, "LightInspectorChooserPanel");
    
    _texSelector = new ShaderSelector(parent, this, getPrefixList(), true);
    parent->GetSizer()->Add(_texSelector, 1, wxEXPAND);
}

// Update dialog from map
void LightInspector::update()
{
    // Clear the list of light entities
    _lightEntities.clear();

    // Find all selected objects which are lights, and add them to our list of
    // light entities

    class LightEntityFinder
    : public SelectionSystem::Visitor
    {
        // List of light entities to add to
        EntityList& _entityList;

    public:

        // Constructor initialises entity list
        LightEntityFinder(EntityList& list)
        : _entityList(list)
        { }

        // Required visit method
        void visit(const scene::INodePtr& node) const
        {
            Entity* ent = Node_getEntity(node);
            if (ent && ent->getEntityClass()->isLight())
            {
                // Add light to list
                _entityList.push_back(ent);
            }
        }
    };
    LightEntityFinder lightFinder(_lightEntities);

    // Find the selected lights
    GlobalSelectionSystem().foreachSelected(lightFinder);

    wxPanel* panel = findNamedObject<wxPanel>(this, "LightInspectorMainPanel");

    if (!_lightEntities.empty())
    {
        // Update the dialog with the correct values from the first entity
        getValuesFromEntity();

        // Enable the dialog
        panel->Enable(true);
    }
    else
    {
        // Nothing found, disable the dialog
        panel->Enable(false);
    }
}

// Pre-hide callback
void LightInspector::_preHide()
{
    TransientWindow::_preHide();

    // Remove as observer, an invisible inspector doesn't need to receive events
    _selectionChanged.disconnect();

    _undoHandler.disconnect();
    _redoHandler.disconnect();
}

// Pre-show callback
void LightInspector::_preShow()
{
    TransientWindow::_preShow();

    _selectionChanged.disconnect();
    _undoHandler.disconnect();
    _redoHandler.disconnect();

    // Register self as observer to receive events
    _undoHandler = GlobalUndoSystem().signal_postUndo().connect(
        sigc::mem_fun(this, &LightInspector::update));
    _redoHandler = GlobalUndoSystem().signal_postRedo().connect(
        sigc::mem_fun(this, &LightInspector::update));

    // Register self to the SelSystem to get notified upon selection changes.
    _selectionChanged = GlobalSelectionSystem().signal_selectionChanged().connect(
        [this](const ISelectable&) { update(); });

    // Update the widgets before showing
    update();
}

// Static method to toggle the dialog
void LightInspector::toggleInspector(const cmd::ArgumentList& args)
{
    // Toggle the instance
    Instance().ToggleVisibility();
}

LightInspector& LightInspector::Instance()
{
    LightInspectorPtr& instancePtr = InstancePtr();

    if (instancePtr == NULL)
    {
        // Not yet instantiated, do it now
        instancePtr.reset(new LightInspector);

        // Register this instance with GlobalRadiant() at once
        GlobalRadiant().signal_radiantShutdown().connect(
            sigc::mem_fun(*instancePtr, &LightInspector::onRadiantShutdown)
        );
    }

    return *instancePtr;
}

// CALLBACKS

void LightInspector::updateLightShapeWidgets()
{
    // Set radio button values. wxWidgets only allows setting a radio button,
    // not clearing it.
    wxRadioButton* omni = findNamedObject<wxRadioButton>(this, "omniRbtn");
    wxRadioButton* proj = findNamedObject<wxRadioButton>(this, "projectedRbtn");
    if (_isProjected)
        proj->SetValue(true);
    else
        omni->SetValue(true);

    // Enable start/end checkbox if the light is projected
    findNamedObject<wxCheckBox>(this, "LightInspectorStartEnd")->Enable(_isProjected);
}

void LightInspector::_onProjToggle(wxCommandEvent& ev)
{
    if (_updateActive) return; // avoid callback loops

    // Set the projected flag
    _isProjected = findNamedObject<wxRadioButton>(this, "projectedRbtn")->GetValue();

    // Set button state based on the value of the flag
    findNamedObject<wxCheckBox>(this, "LightInspectorStartEnd")->Enable(_isProjected);

    writeToAllEntities();
}

// Get keyvals from entity and insert into text entries
void LightInspector::getValuesFromEntity()
{
    // Disable unwanted callbacks
    _updateActive = true;

    // Read values from the first entity in the list of lights (we have to pick
    // one, so might as well use the first).
    assert(!_lightEntities.empty());
    Entity* entity = _lightEntities[0];

<<<<<<< HEAD
	// Populate the value map with defaults
	_valueMap["light_radius"] = "320 320 320";
	_valueMap["light_center"] = "0 0 0";
	_valueMap["light_target"] = "0 0 -256";
	_valueMap["light_right"] = "128 0 0";
	_valueMap["light_up"] = "0 128 0";
	_valueMap["light_start"] = "0 0 -64";
	_valueMap["light_end"] = "0 0 -256";

	// Now load values from entity, overwriting the defaults if the value is
	// set
	for (auto& pair : _valueMap)
	{
		// Overwrite the map value if the key exists on the entity
		std::string val = entity->getKeyValue(pair.first);

		if (!val.empty())
		{
			pair.second = val;
		}
	}

	// Get the colour key from the entity to set the GtkColorButton. If the
	// light has no colour key, use a default of white rather than the Vector3
	// default of black (0, 0, 0).
	std::string colString = entity->getKeyValue("_color");
	if (colString.empty())
=======
    // Populate the value map with defaults
    _valueMap["light_radius"] = "320 320 320";
    _valueMap["light_center"] = "0 0 0";
    _valueMap["light_target"] = "0 0 -256";
    _valueMap["light_right"] = "128 0 0";
    _valueMap["light_up"] = "0 128 0";
    _valueMap["light_start"] = "0 0 -64";
    _valueMap["light_end"] = "0 0 -256";

    // Now load values from entity, overwriting the defaults if the value is
    // set
    for (StringMap::iterator i = _valueMap.begin();
         i != _valueMap.end();
         ++i)
>>>>>>> 27bc419e
    {
        // Overwrite the map value if the key exists on the entity
        std::string val = entity->getKeyValue(i->first);
        if (!val.empty())
            i->second = val;
    }

    // Get the colour key from the entity to set the GtkColorButton. If the
    // light has no colour key, use a default of white rather than the Vector3
    // default of black (0, 0, 0).
    std::string colString = entity->getKeyValue("_color");
    if (colString.empty())
    {
        colString = "1.0 1.0 1.0";
    }

    Vector3 colour = string::convert<Vector3>(colString);
    colour *= 255;

    findNamedObject<wxColourPickerCtrl>(this, "LightInspectorColour")->
        SetColour(wxColour(colour[0], colour[1], colour[2]));

    // Set the texture selection from the "texture" key
    _texSelector->setSelection(entity->getKeyValue("texture"));

    // Determine whether this is a projected light, and set the toggles
    // appropriately
    _isProjected = (!entity->getKeyValue("light_target").empty() &&
                    !entity->getKeyValue("light_right").empty() &&
                    !entity->getKeyValue("light_up").empty());
    updateLightShapeWidgets();

    wxCheckBox* useStartEnd = findNamedObject<wxCheckBox>(this, "LightInspectorStartEnd");

    // If this entity has light_start and light_end keys, set the checkbox
    if (!entity->getKeyValue("light_start").empty()
        && !entity->getKeyValue("light_end").empty())
    {
        useStartEnd->SetValue(true);
    }
    else
    {
        useStartEnd->SetValue(false);
    }

    // Set the options checkboxes
    findNamedObject<wxCheckBox>(this, "LightInspectorParallel")->SetValue(entity->getKeyValue("parallel") == "1");
    findNamedObject<wxCheckBox>(this, "LightInspectorSkipSpecular")->SetValue(entity->getKeyValue("nospecular") == "1");
    findNamedObject<wxCheckBox>(this, "LightInspectorSkipDiffuse")->SetValue(entity->getKeyValue("nodiffuse") == "1");
    findNamedObject<wxCheckBox>(this, "LightInspectorNoShadows")->SetValue(entity->getKeyValue("noshadows") == "1");

    _updateActive = false;
}

// Write to all entities
void LightInspector::writeToAllEntities()
{
	UndoableCommand command("setLightProperties");

    for (auto entity : _lightEntities)
    {
        setValuesOnEntity(entity);
    }
}

// Set a given key value on all light entities
void LightInspector::setKeyValueAllLights(const std::string& key,
                                          const std::string& value)
{
	for (auto entity : _lightEntities)
    {
        entity->setKeyValue(key, value);
    }
}

inline void setEntityValueIfDifferent(Entity* entity, const std::string& key, const std::string& value)
{
	// Only set the values if the entity carries different ones
	// to avoid triggering lots of undo system state savings
	if (entity->getKeyValue(key) != value)
	{
		entity->setKeyValue(key, value);
	}
}

// Set the keyvalues on the entity from the dialog widgets
void LightInspector::setValuesOnEntity(Entity* entity)
{
<<<<<<< HEAD
	// Set the "_color" keyvalue
	wxColour col = findNamedObject<wxColourPickerCtrl>(this, "LightInspectorColour")->GetColour();

	setEntityValueIfDifferent(entity, "_color", fmt::format("{:.3f} {:.3f} {:.3f}", 
							  		(col.Red() / 255.0f), 
							  		(col.Green() / 255.0f),
							  		(col.Blue() / 255.0f)));

	// Write out all vectors to the entity
	for (const auto& pair : _valueMap)
	{
		// Only set the values if the entity carries different ones
		// to avoid triggering lots of undo system state savings
		setEntityValueIfDifferent(entity, pair.first, pair.second);
	}

	// Remove vector keys that should not exist, depending on the lightvolume
	// options
	if (_isProjected)
	{
		// Clear start/end vectors if checkbox is disabled
		if (!findNamedObject<wxCheckBox>(this, "LightInspectorStartEnd")->GetValue())
		{
			setEntityValueIfDifferent(entity, "light_start", "");
			setEntityValueIfDifferent(entity, "light_end", "");
		}

		// Blank out pointlight values
		setEntityValueIfDifferent(entity, "light_radius", "");
		setEntityValueIfDifferent(entity, "light_center", "");
	}
	else
	{
		// Blank out projected light values
		setEntityValueIfDifferent(entity, "light_target", "");
		setEntityValueIfDifferent(entity, "light_right", "");
		setEntityValueIfDifferent(entity, "light_up", "");
		setEntityValueIfDifferent(entity, "light_start", "");
		setEntityValueIfDifferent(entity, "light_end", "");
	}

	// Write the texture key
	setEntityValueIfDifferent(entity, "texture", _texSelector->getSelection());

	// Write the options
	setEntityValueIfDifferent(entity, "parallel", findNamedObject<wxCheckBox>(this, "LightInspectorParallel")->GetValue() ? "1" : "0");
	setEntityValueIfDifferent(entity, "nospecular", findNamedObject<wxCheckBox>(this, "LightInspectorSkipSpecular")->GetValue() ? "1" : "0");
	setEntityValueIfDifferent(entity, "nodiffuse", findNamedObject<wxCheckBox>(this, "LightInspectorSkipDiffuse")->GetValue() ? "1" : "0");
	setEntityValueIfDifferent(entity, "noshadows", findNamedObject<wxCheckBox>(this, "LightInspectorNoShadows")->GetValue() ? "1" : "0");
=======
    UndoableCommand command("setLightProperties");

    // Set the "_color" keyvalue
    wxColour col = findNamedObject<wxColourPickerCtrl>(this, "LightInspectorColour")->GetColour();

    entity->setKeyValue("_color", fmt::format("{:.3f} {:.3f} {:.3f}", 
                                    (col.Red() / 255.0f), 
                                    (col.Green() / 255.0f),
                                    (col.Blue() / 255.0f)));

    // Write out all vectors to the entity
    for (StringMap::iterator i = _valueMap.begin();
         i != _valueMap.end();
         ++i)
    {
        entity->setKeyValue(i->first, i->second);
    }

    // Remove vector keys that should not exist, depending on the lightvolume
    // options
    if (_isProjected)
    {
        // Clear start/end vectors if checkbox is disabled
        if (!findNamedObject<wxCheckBox>(this, "LightInspectorStartEnd")->GetValue())
        {
            entity->setKeyValue("light_start", "");
            entity->setKeyValue("light_end", "");
        }

        // Blank out pointlight values
        entity->setKeyValue("light_radius", "");
        entity->setKeyValue("light_center", "");
    }
    else
    {
        // Blank out projected light values
        entity->setKeyValue("light_target", "");
        entity->setKeyValue("light_right", "");
        entity->setKeyValue("light_up", "");
        entity->setKeyValue("light_start", "");
        entity->setKeyValue("light_end", "");
    }

    // Write the texture key
    entity->setKeyValue("texture", _texSelector->getSelection());

    // Write the options
    entity->setKeyValue("parallel", findNamedObject<wxCheckBox>(this, "LightInspectorParallel")->GetValue() ? "1" : "0");
    entity->setKeyValue("nospecular", findNamedObject<wxCheckBox>(this, "LightInspectorSkipSpecular")->GetValue() ? "1" : "0");
    entity->setKeyValue("nodiffuse", findNamedObject<wxCheckBox>(this, "LightInspectorSkipDiffuse")->GetValue() ? "1" : "0");
    entity->setKeyValue("noshadows", findNamedObject<wxCheckBox>(this, "LightInspectorNoShadows")->GetValue() ? "1" : "0");
>>>>>>> 27bc419e
}

void LightInspector::_onOptionsToggle(wxCommandEvent& ev)
{
    if (_updateActive) return; // avoid callback loops

    writeToAllEntities();
}

void LightInspector::_onColourChange(wxColourPickerEvent& ev)
{
    if (_updateActive) return; // avoid callback loops

    writeToAllEntities();
}

} // namespace ui<|MERGE_RESOLUTION|>--- conflicted
+++ resolved
@@ -320,35 +320,6 @@
     assert(!_lightEntities.empty());
     Entity* entity = _lightEntities[0];
 
-<<<<<<< HEAD
-	// Populate the value map with defaults
-	_valueMap["light_radius"] = "320 320 320";
-	_valueMap["light_center"] = "0 0 0";
-	_valueMap["light_target"] = "0 0 -256";
-	_valueMap["light_right"] = "128 0 0";
-	_valueMap["light_up"] = "0 128 0";
-	_valueMap["light_start"] = "0 0 -64";
-	_valueMap["light_end"] = "0 0 -256";
-
-	// Now load values from entity, overwriting the defaults if the value is
-	// set
-	for (auto& pair : _valueMap)
-	{
-		// Overwrite the map value if the key exists on the entity
-		std::string val = entity->getKeyValue(pair.first);
-
-		if (!val.empty())
-		{
-			pair.second = val;
-		}
-	}
-
-	// Get the colour key from the entity to set the GtkColorButton. If the
-	// light has no colour key, use a default of white rather than the Vector3
-	// default of black (0, 0, 0).
-	std::string colString = entity->getKeyValue("_color");
-	if (colString.empty())
-=======
     // Populate the value map with defaults
     _valueMap["light_radius"] = "320 320 320";
     _valueMap["light_center"] = "0 0 0";
@@ -358,18 +329,18 @@
     _valueMap["light_start"] = "0 0 -64";
     _valueMap["light_end"] = "0 0 -256";
 
-    // Now load values from entity, overwriting the defaults if the value is
-    // set
-    for (StringMap::iterator i = _valueMap.begin();
-         i != _valueMap.end();
-         ++i)
->>>>>>> 27bc419e
-    {
-        // Overwrite the map value if the key exists on the entity
-        std::string val = entity->getKeyValue(i->first);
-        if (!val.empty())
-            i->second = val;
-    }
+	// Now load values from entity, overwriting the defaults if the value is
+	// set
+	for (auto& pair : _valueMap)
+	{
+		// Overwrite the map value if the key exists on the entity
+		std::string val = entity->getKeyValue(pair.first);
+
+		if (!val.empty())
+		{
+			pair.second = val;
+		}
+	}
 
     // Get the colour key from the entity to set the GtkColorButton. If the
     // light has no colour key, use a default of white rather than the Vector3
@@ -452,9 +423,8 @@
 // Set the keyvalues on the entity from the dialog widgets
 void LightInspector::setValuesOnEntity(Entity* entity)
 {
-<<<<<<< HEAD
-	// Set the "_color" keyvalue
-	wxColour col = findNamedObject<wxColourPickerCtrl>(this, "LightInspectorColour")->GetColour();
+    // Set the "_color" keyvalue
+    wxColour col = findNamedObject<wxColourPickerCtrl>(this, "LightInspectorColour")->GetColour();
 
 	setEntityValueIfDifferent(entity, "_color", fmt::format("{:.3f} {:.3f} {:.3f}", 
 							  		(col.Red() / 255.0f), 
@@ -502,59 +472,6 @@
 	setEntityValueIfDifferent(entity, "nospecular", findNamedObject<wxCheckBox>(this, "LightInspectorSkipSpecular")->GetValue() ? "1" : "0");
 	setEntityValueIfDifferent(entity, "nodiffuse", findNamedObject<wxCheckBox>(this, "LightInspectorSkipDiffuse")->GetValue() ? "1" : "0");
 	setEntityValueIfDifferent(entity, "noshadows", findNamedObject<wxCheckBox>(this, "LightInspectorNoShadows")->GetValue() ? "1" : "0");
-=======
-    UndoableCommand command("setLightProperties");
-
-    // Set the "_color" keyvalue
-    wxColour col = findNamedObject<wxColourPickerCtrl>(this, "LightInspectorColour")->GetColour();
-
-    entity->setKeyValue("_color", fmt::format("{:.3f} {:.3f} {:.3f}", 
-                                    (col.Red() / 255.0f), 
-                                    (col.Green() / 255.0f),
-                                    (col.Blue() / 255.0f)));
-
-    // Write out all vectors to the entity
-    for (StringMap::iterator i = _valueMap.begin();
-         i != _valueMap.end();
-         ++i)
-    {
-        entity->setKeyValue(i->first, i->second);
-    }
-
-    // Remove vector keys that should not exist, depending on the lightvolume
-    // options
-    if (_isProjected)
-    {
-        // Clear start/end vectors if checkbox is disabled
-        if (!findNamedObject<wxCheckBox>(this, "LightInspectorStartEnd")->GetValue())
-        {
-            entity->setKeyValue("light_start", "");
-            entity->setKeyValue("light_end", "");
-        }
-
-        // Blank out pointlight values
-        entity->setKeyValue("light_radius", "");
-        entity->setKeyValue("light_center", "");
-    }
-    else
-    {
-        // Blank out projected light values
-        entity->setKeyValue("light_target", "");
-        entity->setKeyValue("light_right", "");
-        entity->setKeyValue("light_up", "");
-        entity->setKeyValue("light_start", "");
-        entity->setKeyValue("light_end", "");
-    }
-
-    // Write the texture key
-    entity->setKeyValue("texture", _texSelector->getSelection());
-
-    // Write the options
-    entity->setKeyValue("parallel", findNamedObject<wxCheckBox>(this, "LightInspectorParallel")->GetValue() ? "1" : "0");
-    entity->setKeyValue("nospecular", findNamedObject<wxCheckBox>(this, "LightInspectorSkipSpecular")->GetValue() ? "1" : "0");
-    entity->setKeyValue("nodiffuse", findNamedObject<wxCheckBox>(this, "LightInspectorSkipDiffuse")->GetValue() ? "1" : "0");
-    entity->setKeyValue("noshadows", findNamedObject<wxCheckBox>(this, "LightInspectorNoShadows")->GetValue() ? "1" : "0");
->>>>>>> 27bc419e
 }
 
 void LightInspector::_onOptionsToggle(wxCommandEvent& ev)
