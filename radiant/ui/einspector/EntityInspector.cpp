#include "EntityInspector.h"
#include "PropertyEditorFactory.h"
#include "AddPropertyDialog.h"

#include "i18n.h"
#include "ientity.h"
#include "ieclass.h"
#include "iregistry.h"
#include "ieventmanager.h"
#include "igame.h"
#include "imap.h"
#include "iundo.h"
#include "igroupdialog.h"
#include "imainframe.h"
#include "itextstream.h"

#include "module/StaticModule.h"
#include "selectionlib.h"
#include "scene/SelectionIndex.h"
#include "scenelib.h"
#include "wxutil/dialog/MessageBox.h"
#include "wxutil/menu/IconTextMenuItem.h"
#include "wxutil/dataview/TreeModel.h"
#include "wxutil/dataview/TreeViewItemStyle.h"
#include "xmlutil/Document.h"

#include <map>
#include <string>

#include <wx/panel.h>
#include <wx/sizer.h>
#include <wx/frame.h>
#include <wx/checkbox.h>
#include <wx/stattext.h>
#include <wx/splitter.h>
#include <wx/textctrl.h>
#include <wx/bmpbuttn.h>
#include "wxutil/Bitmap.h"

#include <functional>
#include "string/replace.h"
#include "registry/Widgets.h"
#include <regex>

namespace ui {

/* CONSTANTS */

namespace
{
    const char* const PROPERTY_NODES_XPATH = "/entityInspector//property";

    const std::string RKEY_ROOT = "user/ui/entityInspector/";
    const std::string RKEY_PANE_STATE = RKEY_ROOT + "pane";
    const std::string RKEY_SHOW_HELP_AREA = RKEY_ROOT + "showHelpArea";
    const std::string RKEY_SHOW_INHERITED_PROPERTIES = RKEY_ROOT + "showInheritedProperties";
}

EntityInspector::EntityInspector() :
    _mainWidget(nullptr),
    _editorFrame(nullptr),
    _showInheritedCheckbox(nullptr),
    _showHelpColumnCheckbox(nullptr),
    _primitiveNumLabel(nullptr),
    _keyValueTreeView(nullptr),
    _booleanColumn(nullptr),
    _valueColumn(nullptr),
    _oldValueColumn(nullptr),
    _newValueColumn(nullptr),
    _keyEntry(nullptr),
    _valEntry(nullptr),
    _setButton(nullptr)
{}

void EntityInspector::construct()
{
    _emptyIcon.CopyFromBitmap(wxutil::GetLocalBitmap("empty.png"));
    wxASSERT(_emptyIcon.IsOk());

    wxFrame* temporaryParent = new wxFrame(NULL, wxID_ANY, "");

    _mainWidget = new wxPanel(temporaryParent, wxID_ANY);
    _mainWidget->SetName("EntityInspector");
    _mainWidget->SetSizer(new wxBoxSizer(wxVERTICAL));

    // Construct HBox with the display checkboxes
    wxBoxSizer* optionsHBox = new wxBoxSizer(wxHORIZONTAL);

    _showInheritedCheckbox = new wxCheckBox(_mainWidget, wxID_ANY, _("Show inherited properties"));
    _showInheritedCheckbox->Bind(wxEVT_CHECKBOX, [this](wxCommandEvent& ev) {
        handleShowInheritedChanged();
    });

    _showHelpColumnCheckbox = new wxCheckBox(_mainWidget, wxID_ANY, _("Show help"));
    _showHelpColumnCheckbox->Bind(wxEVT_CHECKBOX, [this](wxCommandEvent& ev) {
        handleShowHelpTextChanged();
    });

    _primitiveNumLabel = new wxStaticText(_mainWidget, wxID_ANY, "", wxDefaultPosition, wxDefaultSize);
    _primitiveNumLabel->SetFont(_primitiveNumLabel->GetFont().Bold());

    optionsHBox->Add(_primitiveNumLabel, 1, wxEXPAND | wxALL, 5);
    optionsHBox->AddStretchSpacer();
    optionsHBox->Add(_showInheritedCheckbox, 1, wxEXPAND);
    optionsHBox->Add(_showHelpColumnCheckbox, 0, wxEXPAND);

    // Pane with treeview and editor panel
    _paned = new wxSplitterWindow(_mainWidget, wxID_ANY, wxDefaultPosition, wxDefaultSize, wxSP_3D | wxSP_LIVE_UPDATE);
    _paned->SetMinimumPaneSize(80);

    _paned->SplitHorizontally(createTreeViewPane(_paned), createPropertyEditorPane(_paned));
    _panedPosition.connect(_paned);

    _helpText = new wxTextCtrl(_mainWidget, wxID_ANY, "",
        wxDefaultPosition, wxDefaultSize, wxTE_LEFT | wxTE_MULTILINE | wxTE_READONLY | wxTE_WORDWRAP);
    _helpText->SetMinClientSize(wxSize(-1, 60));

    _mainWidget->GetSizer()->Add(optionsHBox, 0, wxEXPAND | wxALL, 3);
    _mainWidget->GetSizer()->Add(_paned, 1, wxEXPAND);
    _mainWidget->GetSizer()->Add(_helpText, 0, wxEXPAND);

    _helpText->Hide();

    // Connect to registry key and handle the loaded value
    registry::bindWidget(_showHelpColumnCheckbox, RKEY_SHOW_HELP_AREA);
    registry::bindWidget(_showInheritedCheckbox, RKEY_SHOW_INHERITED_PROPERTIES);

    handleShowInheritedChanged();
    handleShowHelpTextChanged();

    // Reload the information from the registry
    restoreSettings();

    // Create the context menu
    createContextMenu();

    // Stimulate initial redraw to get the correct status
    requestIdleCallback();

    // Register self to the SelectionSystem to get notified upon selection
    // changes.
    GlobalSelectionSystem().addObserver(this);

    // Observe the Undo system for undo/redo operations, to refresh the
    // keyvalues when this happens
    _undoHandler = GlobalUndoSystem().signal_postUndo().connect(
        sigc::mem_fun(this, &EntityInspector::onUndoRedoOperation));
    _redoHandler = GlobalUndoSystem().signal_postRedo().connect(
        sigc::mem_fun(this, &EntityInspector::onUndoRedoOperation));

    // initialise the properties
    loadPropertyMap();
}

void EntityInspector::restoreSettings()
{
    // Find the information stored in the registry
    if (GlobalRegistry().keyExists(RKEY_PANE_STATE))
    {
        _panedPosition.loadFromPath(RKEY_PANE_STATE);
    }
    else
    {
        // No saved information, apply standard value
        _panedPosition.setPosition(400);
    }
}

// Entity::Observer implementation

void EntityInspector::onKeyInsert(const std::string& key,
                                  EntityKeyValue& value)
{
    onKeyChange(key, value.get());
}

void EntityInspector::onKeyChange(const std::string& key,
                                  const std::string& value)
{
    wxDataViewItem keyValueIter;
    bool added = false;

    // Check if we already have an iter for this key (i.e. this is a
    // modification).
    auto i = _keyValueIterMap.find(key);

    if (i != _keyValueIterMap.end())
    {
        keyValueIter = i->second;
    }
    else
    {
        // Append a new row to the list store and add it to the iter map
        keyValueIter = _kvStore->AddItem().getItem();
        _keyValueIterMap.insert(TreeIterMap::value_type(key, keyValueIter));

        added = true;
    }

    // Look up type for this key. First check the property parm map,
    // then the entity class itself. If nothing is found, leave blank.
    // Get the type for this key if it exists, and the options
    PropertyParms parms = getPropertyParmsForKey(key);

    assert(!_selectedEntity.expired());
    Entity* selectedEntity = Node_getEntity(_selectedEntity.lock());

    // Check the entityclass (which will return blank if not found)
    IEntityClassConstPtr eclass = selectedEntity->getEntityClass();
    const EntityClassAttribute& attr = eclass->getAttribute(key);

    if (parms.type.empty())
    {
        parms.type = attr.getType();
    }

    bool hasDescription = !attr.getDescription().empty();

    // Set the values for the row
    wxutil::TreeModel::Row row(keyValueIter, *_kvStore);

<<<<<<< HEAD
    wxDataViewItemAttr style;

    // Check if this key is affected by a merge operation
    auto action = _mergeActions.find(key);

    if (action != _mergeActions.end())
    {
        switch (action->second->getType())
        {
        case scene::merge::ActionType::AddKeyValue:
            wxutil::TreeViewItemStyle::ApplyKeyValueAddedStyle(style);
            break;
        case scene::merge::ActionType::ChangeKeyValue:
            wxutil::TreeViewItemStyle::ApplyKeyValueChangedStyle(style);
            break;
        case scene::merge::ActionType::RemoveKeyValue:
            wxutil::TreeViewItemStyle::ApplyKeyValueRemovedStyle(style);
            break;
        }
    }

=======
>>>>>>> e3238aca
    wxIcon icon;
    icon.CopyFromBitmap(parms.type.empty() ? _emptyIcon : PropertyEditorFactory::getBitmapFor(parms.type));

    row[_columns.name] = wxVariant(wxDataViewIconText(key, icon));
    row[_columns.value] = value;

    if (parms.type == "bool")
    {
        // Render a checkbox for boolean values (store an actual bool)
        row[_columns.booleanValue] = value == "1";

        // Column is enabled by default after assignment
    }
    else
    {
        // Store false to render the checkbox as unchecked
        row[_columns.booleanValue] = false;
        row[_columns.booleanValue].setEnabled(false);
    }

<<<<<<< HEAD
    if (action != _mergeActions.end())
    {
        if (action->second->getType() == scene::merge::ActionType::AddKeyValue)
        {
            row[_columns.oldValue] = std::string(); // no old value to show
            row[_columns.oldValue] = style;
        }
        else
        {
            wxDataViewItemAttr oldAttr = style;
            wxutil::TreeViewItemStyle::SetStrikethrough(oldAttr, true);
            row[_columns.oldValue] = value;
            row[_columns.oldValue] = oldAttr;
        }

        row[_columns.newValue] = action->second->getValue();

        wxDataViewItemAttr newAttr = style;
        newAttr.SetBold(true);

        row[_columns.newValue] = newAttr;
    }
    else
    {
        row[_columns.oldValue] = std::string();
        row[_columns.newValue] = std::string();
    }

    // Apply background style to all other columns
    row[_columns.name] = style;
    row[_columns.value] = style;
    row[_columns.booleanValue] = style;

=======
>>>>>>> e3238aca
    row[_columns.isInherited] = false;
    row[_columns.hasHelpText] = hasDescription;

    if (added)
    {
        row.SendItemAdded();
    }
    else
    {
        row.SendItemChanged();
    }

    // Check if we should update the key/value entry boxes
    std::string curKey = _keyEntry->GetValue().ToStdString();
    std::string selectedKey = getSelectedKey();

    // If the key in the entry box matches the key which got changed,
    // update the value accordingly, otherwise leave it alone. This is to fix
    // the entry boxes not being updated when a PropertyEditor is changing the value.
    // Therefore only do this if the selectedKey is matching too.
    if (curKey == key && selectedKey == key)
    {
        _valEntry->SetValue(value);
    }

    // Also update the property editor if the changed key is highlighted
    if (_currentPropertyEditor && key == selectedKey)
    {
        _currentPropertyEditor->updateFromEntity();
    }
}

void EntityInspector::onKeyErase(const std::string& key,
                                 EntityKeyValue& value)
{
    // Look up iter in the TreeIter map, and delete it from the list store
    TreeIterMap::iterator i = _keyValueIterMap.find(key);
    if (i != _keyValueIterMap.end())
    {
        // Erase row from tree store
        _kvStore->RemoveItem(i->second);

        // Erase iter from iter map
        _keyValueIterMap.erase(i);
    }
    else
    {
        rConsoleError() << "EntityInspector: warning: removed key '" << key
                  << "' not found in map." << std::endl;
    }
}

// Create the context menu
void EntityInspector::createContextMenu()
{
    _contextMenu.reset(new wxutil::PopupMenu);

    _contextMenu->addItem(
        new wxutil::StockIconTextMenuItem(_("Add property..."), wxART_PLUS),
        std::bind(&EntityInspector::_onAddKey, this),
        std::bind(&EntityInspector::_testAddKey, this)
    );
    _contextMenu->addItem(
        new wxutil::StockIconTextMenuItem(_("Delete property"), wxART_MINUS),
        std::bind(&EntityInspector::_onDeleteKey, this),
        std::bind(&EntityInspector::_testDeleteKey, this)
    );

    _contextMenu->addSeparator();

    _contextMenu->addItem(
        new wxutil::StockIconTextMenuItem(_("Copy Spawnarg(s)"), wxART_COPY),
        std::bind(&EntityInspector::_onCopyKey, this),
        std::bind(&EntityInspector::_testCopyKey, this)
    );
    _contextMenu->addItem(
        new wxutil::StockIconTextMenuItem(_("Cut Spawnarg(s)"), wxART_CUT),
        std::bind(&EntityInspector::_onCutKey, this),
        std::bind(&EntityInspector::_testCutKey, this)
    );
    _contextMenu->addItem(
        new wxutil::StockIconTextMenuItem(_("Paste Spawnarg(s)"), wxART_PASTE),
        std::bind(&EntityInspector::_onPasteKey, this),
        std::bind(&EntityInspector::_testPasteKey, this)
    );

    _contextMenu->addSeparator();

    _contextMenu->addItem(
        new wxutil::StockIconTextMenuItem(_("Reject selected Changes"), wxART_UNDO),
        std::bind(&EntityInspector::_onRejectMergeAction, this),
        std::bind(&EntityInspector::_testRejectMergeAction, this),
        [] { return GlobalMapModule().getEditMode() == IMap::EditMode::Merge; }
    );
}

void EntityInspector::onMainFrameConstructed()
{
    // Add entity inspector to the group dialog
    IGroupDialog::PagePtr page(new IGroupDialog::Page);

    page->name = "entity";
    page->windowLabel = _("Entity");
    page->page = getWidget();
    page->tabIcon = "cmenu_add_entity.png";
    page->tabLabel = _("Entity");
    page->position = IGroupDialog::Page::Position::EntityInspector;

    GlobalGroupDialog().addPage(page);
}

void EntityInspector::onMainFrameShuttingDown()
{
    _mergeActions.clear();

    _undoHandler.disconnect();
    _redoHandler.disconnect();

    // Remove all previously stored pane information
    _panedPosition.saveToPath(RKEY_PANE_STATE);

    // Remove the current property editor to prevent destructors
    // from firing too late in the shutdown process
    _currentPropertyEditor.reset();
}

void EntityInspector::onUndoRedoOperation()
{
    // Clear the previous entity (detaches this class as observer)
    changeSelectedEntity(scene::INodePtr(), scene::INodePtr());

    // Now rescan the selection and update the stores
    requestIdleCallback();
}

const std::string& EntityInspector::getName() const
{
    static std::string _name(MODULE_ENTITYINSPECTOR);
    return _name;
}

const StringSet& EntityInspector::getDependencies() const
{
    static StringSet _dependencies
    {
        MODULE_XMLREGISTRY,
        MODULE_GROUPDIALOG,
        MODULE_SELECTIONSYSTEM,
        MODULE_UNDOSYSTEM,
        MODULE_GAMEMANAGER,
        MODULE_COMMANDSYSTEM,
        MODULE_EVENTMANAGER,
        MODULE_MAINFRAME
    };

    return _dependencies;
}

void EntityInspector::initialiseModule(const IApplicationContext& ctx)
{
    construct();

    GlobalMainFrame().signal_MainFrameConstructed().connect(
        sigc::mem_fun(this, &EntityInspector::onMainFrameConstructed)
    );
    GlobalMainFrame().signal_MainFrameShuttingDown().connect(
        sigc::mem_fun(this, &EntityInspector::onMainFrameShuttingDown)
    );

    GlobalCommandSystem().addCommand("ToggleEntityInspector", toggle);
}

void EntityInspector::registerPropertyEditor(const std::string& key, const IPropertyEditorPtr& editor)
{
    PropertyEditorFactory::registerPropertyEditor(key, editor);
}

IPropertyEditorPtr EntityInspector::getRegisteredPropertyEditor(const std::string& key)
{
    return PropertyEditorFactory::getRegisteredPropertyEditor(key);
}

void EntityInspector::unregisterPropertyEditor(const std::string& key)
{
    PropertyEditorFactory::unregisterPropertyEditor(key);
}

// Return the Gtk widget for the EntityInspector dialog.

wxPanel* EntityInspector::getWidget()
{
    return _mainWidget;
}

// Create the dialog pane
wxWindow* EntityInspector::createPropertyEditorPane(wxWindow* parent)
{
    _editorFrame = new wxPanel(parent, wxID_ANY);
    _editorFrame->SetSizer(new wxBoxSizer(wxVERTICAL));
    _editorFrame->SetMinClientSize(wxSize(-1, 50));
    return _editorFrame;
}

// Create the TreeView pane

wxWindow* EntityInspector::createTreeViewPane(wxWindow* parent)
{
    wxPanel* treeViewPanel = new wxPanel(parent, wxID_ANY);
    treeViewPanel->SetSizer(new wxBoxSizer(wxVERTICAL));
    treeViewPanel->SetMinClientSize(wxSize(-1, 150));

    _kvStore = new wxutil::TreeModel(_columns, true); // this is a list model

    _keyValueTreeView = wxutil::TreeView::CreateWithModel(treeViewPanel, _kvStore.get(), wxDV_MULTIPLE);
    _keyValueTreeView->EnableAutoColumnWidthFix(true);

    // Search in both name and value columns
    _keyValueTreeView->AddSearchColumn(_columns.name);
    _keyValueTreeView->AddSearchColumn(_columns.value);

    // Add the checkbox for boolean properties
    _booleanColumn = _keyValueTreeView->AppendToggleColumn("", _columns.booleanValue.getColumnIndex(),
        wxDATAVIEW_CELL_ACTIVATABLE, wxCOL_WIDTH_AUTOSIZE, wxALIGN_NOT);

    // Create the Property column (has an icon)
    _keyValueTreeView->AppendIconTextColumn(_("Property"),
        _columns.name.getColumnIndex(), wxDATAVIEW_CELL_INERT,
        wxCOL_WIDTH_AUTOSIZE, wxALIGN_NOT, wxDATAVIEW_COL_RESIZABLE | wxDATAVIEW_COL_SORTABLE);

    // Create the value column
    _valueColumn = _keyValueTreeView->AppendTextColumn(_("Value"),
        _columns.value.getColumnIndex(), wxDATAVIEW_CELL_INERT,
        wxCOL_WIDTH_AUTOSIZE, wxALIGN_NOT, wxDATAVIEW_COL_RESIZABLE | wxDATAVIEW_COL_SORTABLE);

    _oldValueColumn = _keyValueTreeView->AppendTextColumn(_("Old Value"),
        _columns.oldValue.getColumnIndex(), wxDATAVIEW_CELL_INERT,
        wxCOL_WIDTH_AUTOSIZE, wxALIGN_NOT, wxDATAVIEW_COL_RESIZABLE | wxDATAVIEW_COL_SORTABLE);
    _newValueColumn = _keyValueTreeView->AppendTextColumn(_("New Value"),
        _columns.newValue.getColumnIndex(), wxDATAVIEW_CELL_INERT,
        wxCOL_WIDTH_AUTOSIZE, wxALIGN_NOT, wxDATAVIEW_COL_RESIZABLE | wxDATAVIEW_COL_SORTABLE);

    // Used to update the help text
    _keyValueTreeView->Bind(wxEVT_DATAVIEW_SELECTION_CHANGED, &EntityInspector::_onTreeViewSelectionChanged, this);
    _keyValueTreeView->Bind(wxEVT_DATAVIEW_ITEM_CONTEXT_MENU, &EntityInspector::_onContextMenu, this);

    // When the toggle column is clicked to check/uncheck the box, the model's column value
    // is directly changed by the wxWidgets event handlers. On model value change, this event is fired afterwards
    _keyValueTreeView->Bind(wxEVT_DATAVIEW_ITEM_VALUE_CHANGED, &EntityInspector::_onDataViewItemChanged, this);

    wxBoxSizer* buttonHbox = new wxBoxSizer(wxHORIZONTAL);

    // Pack in the key and value edit boxes
    _keyEntry = new wxTextCtrl(treeViewPanel, wxID_ANY, "", wxDefaultPosition, wxDefaultSize, wxTE_PROCESS_ENTER);
    _valEntry = new wxTextCtrl(treeViewPanel, wxID_ANY, "", wxDefaultPosition, wxDefaultSize, wxTE_PROCESS_ENTER);

    wxBitmap icon = wxArtProvider::GetBitmap(wxART_TICK_MARK, wxART_MENU);
    _setButton = new wxBitmapButton(treeViewPanel, wxID_APPLY, icon);

    buttonHbox->Add(_valEntry, 1, wxEXPAND);
    buttonHbox->Add(_setButton, 0, wxEXPAND);

    treeViewPanel->GetSizer()->Add(_keyValueTreeView, 1, wxEXPAND);
    treeViewPanel->GetSizer()->Add(_keyEntry, 0, wxEXPAND);
    treeViewPanel->GetSizer()->Add(buttonHbox, 0, wxEXPAND);

    _setButton->Bind(wxEVT_BUTTON, &EntityInspector::_onSetProperty, this);
    _keyEntry->Bind(wxEVT_TEXT_ENTER, &EntityInspector::_onEntryActivate, this);
    _valEntry->Bind(wxEVT_TEXT_ENTER, &EntityInspector::_onEntryActivate, this);

    return treeViewPanel;
}

// Retrieve the selected string from the given property in the list store

std::string EntityInspector::getSelectedKey()
{
    wxDataViewItemArray selectedItems;
    if (_keyValueTreeView->GetSelections(selectedItems) != 1)
    {
        // Multiple or nothing selected, return empty string
        return std::string();
    }

    const wxDataViewItem& item = selectedItems.front();

    if (!item.IsOk()) return "";

    wxutil::TreeModel::Row row(item, *_keyValueTreeView->GetModel());

    wxDataViewIconText iconAndName = static_cast<wxDataViewIconText>(row[_columns.name]);
    return iconAndName.GetText().ToStdString();
}

std::string EntityInspector::getListSelection(const wxutil::TreeModel::Column& col)
{
    wxDataViewItemArray selectedItems;
    if (_keyValueTreeView->GetSelections(selectedItems) != 1)
    {
        // Multiple or nothing selected, return empty string
        return std::string();
    }

    const wxDataViewItem& item = selectedItems.front();

    if (!item.IsOk()) return "";

    wxutil::TreeModel::Row row(item, *_keyValueTreeView->GetModel());

    return row[col];
}

bool EntityInspector::getListSelectionBool(const wxutil::TreeModel::Column& col)
{
    wxDataViewItemArray selectedItems;
    if (_keyValueTreeView->GetSelections(selectedItems) != 1)
    {
        // Multiple or nothing selected, return false
        return false;
    }

    const wxDataViewItem& item = selectedItems.front();

    if (!item.IsOk()) return false;

    wxutil::TreeModel::Row row(item, *_keyValueTreeView->GetModel());

    return row[col].getBool();
}

bool EntityInspector::canUpdateEntity()
{
    return GlobalMapModule().getEditMode() != IMap::EditMode::Merge;
}

// Redraw the GUI elements
void EntityInspector::updateGUIElements()
{
    // Update from selection system
    getEntityFromSelectionSystem();

    auto entityCanBeUpdated = canUpdateEntity();

    auto isMergeMode = GlobalMapModule().getEditMode() == IMap::EditMode::Merge;
    _oldValueColumn->SetHidden(!isMergeMode);
    _newValueColumn->SetHidden(!isMergeMode);

    // Set the value column back to the default AUTO setting
    _valueColumn->SetWidth(wxCOL_WIDTH_AUTOSIZE);

    if (!_selectedEntity.expired())
    {
        _editorFrame->Enable(entityCanBeUpdated);
        _keyValueTreeView->Enable(true);
        _showInheritedCheckbox->Enable(true);
        _showHelpColumnCheckbox->Enable(true);
        _keyEntry->Enable(entityCanBeUpdated);
        _valEntry->Enable(entityCanBeUpdated);
        _setButton->Enable(entityCanBeUpdated);
        _booleanColumn->GetRenderer()->SetMode(entityCanBeUpdated ? wxDATAVIEW_CELL_ACTIVATABLE : wxDATAVIEW_CELL_INERT);

        if (!entityCanBeUpdated)
        {
            _currentPropertyEditor.reset();
        }
		// Update the target entity on any active property editor (#5092)
        else if (_currentPropertyEditor)
		{
			auto newEntity = Node_getEntity(_selectedEntity.lock());
			assert(newEntity != nullptr);

			_currentPropertyEditor->setEntity(newEntity);
		}
    }
    else  // no selected entity
    {
        // Remove the displayed PropertyEditor
		_currentPropertyEditor.reset();

        _helpText->SetValue("");

        // Disable the dialog and clear the TreeView
        _editorFrame->Enable(false);
        _keyValueTreeView->Enable(true); // leave the treeview enabled
        _showInheritedCheckbox->Enable(false);
        _showHelpColumnCheckbox->Enable(false);
    }
}

void EntityInspector::onIdle()
{
    updateGUIElements();
}

// Selection changed callback
void EntityInspector::selectionChanged(const scene::INodePtr& node, bool isComponent)
{
    requestIdleCallback();
}

std::string EntityInspector::cleanInputString(const std::string &input)
{
    std::string ret = input;

    string::replace_all(ret, "\n", "");
    string::replace_all(ret, "\r", "");

    return ret;
}

// Set entity property from entry boxes
void EntityInspector::setPropertyFromEntries()
{
    // Get the key from the entry box
    std::string key = cleanInputString(_keyEntry->GetValue().ToStdString());
    std::string val = cleanInputString(_valEntry->GetValue().ToStdString());

    // Update the entry boxes
    _keyEntry->SetValue(key);
    _valEntry->SetValue(val);

    // Pass the call to the specialised routine
    applyKeyValueToSelection(key, val);
}

void EntityInspector::applyKeyValueToSelection(const std::string& key, const std::string& val)
{
    GlobalCommandSystem().executeCommand("SetEntityKeyValue", key, val);
}

void EntityInspector::loadPropertyMap()
{
    _propertyTypes.clear();

    xml::NodeList pNodes = GlobalGameManager().currentGame()->getLocalXPath(PROPERTY_NODES_XPATH);

    for (xml::NodeList::const_iterator iter = pNodes.begin();
         iter != pNodes.end();
         ++iter)
    {
        PropertyParms parms;
        parms.type = iter->getAttributeValue("type");
        parms.options = iter->getAttributeValue("options");

        _propertyTypes.insert(PropertyParmMap::value_type(
            iter->getAttributeValue("match"), parms)
        );
    }
}

// Popup menu callbacks (see wxutil::PopupMenu)

void EntityInspector::_onAddKey()
{
    assert(!_selectedEntity.expired());

    Entity* selectedEntity = Node_getEntity(_selectedEntity.lock());

    // Obtain the entity class to provide to the AddPropertyDialog
    IEntityClassConstPtr ec = selectedEntity->getEntityClass();

    // Choose a property, and add to entity with a default value
    AddPropertyDialog::PropertyList properties = AddPropertyDialog::chooseProperty(selectedEntity);

    for (std::size_t i = 0; i < properties.size(); ++i)
    {
        const std::string& key = properties[i];

        // Add all keys, skipping existing ones to not overwrite any values on the entity
        if (selectedEntity->getKeyValue(key) == "" || selectedEntity->isInherited(key))
        {
            // Add the keyvalue on the entity (triggering the refresh)
            selectedEntity->setKeyValue(key, "-");
        }
    }
}

bool EntityInspector::_testAddKey()
{
    return !_selectedEntity.expired() && canUpdateEntity();
}

void EntityInspector::_onDeleteKey()
{
    wxDataViewItemArray selectedItems;
    _keyValueTreeView->GetSelections(selectedItems);

    if (selectedItems.Count() == 0) return;

    assert(!_selectedEntity.expired());
    Entity* selectedEntity = Node_getEntity(_selectedEntity.lock());

    std::unique_ptr<UndoableCommand> cmd;

    for (const wxDataViewItem& item : selectedItems)
    {
        wxutil::TreeModel::Row row(item, *_kvStore);

        if (!isItemDeletable(row))
        {
            continue;
        }

        if (!cmd)
        {
            cmd.reset(new UndoableCommand("deleteProperty"));
        }

        auto iconAndName = static_cast<wxDataViewIconText>(row[_columns.name]);
        auto key = iconAndName.GetText().ToStdString();

        // Clear the key after copying
        selectedEntity->setKeyValue(key, "");
    }
}

bool EntityInspector::_testDeleteKey()
{
    return _testNonEmptyAndDeletableSelection();
}

void EntityInspector::_onCopyKey()
{
    wxDataViewItemArray selectedItems;
    _keyValueTreeView->GetSelections(selectedItems);

    if (selectedItems.Count() == 0) return;

    _clipboard.clear();

    for (const wxDataViewItem& item : selectedItems)
    {
        wxutil::TreeModel::Row row(item, *_kvStore);

        wxDataViewIconText iconAndName = static_cast<wxDataViewIconText>(row[_columns.name]);

        std::string key = iconAndName.GetText().ToStdString();
        std::string value = row[_columns.value];

        _clipboard.emplace_back(key, value);
    }
}

bool EntityInspector::_testCopyKey()
{
    return _keyValueTreeView->HasSelection();
}

void EntityInspector::_onCutKey()
{
    wxDataViewItemArray selectedItems;
    _keyValueTreeView->GetSelections(selectedItems);

    if (selectedItems.Count() == 0) return;

    assert(!_selectedEntity.expired());
    Entity* selectedEntity = Node_getEntity(_selectedEntity.lock());

    _clipboard.clear();
    std::unique_ptr<UndoableCommand> cmd;

    for (const wxDataViewItem& item : selectedItems)
    {
        wxutil::TreeModel::Row row(item, *_kvStore);

        if (!isItemDeletable(row))
        {
            continue;
        }

        if (!cmd)
        {
            cmd.reset(new UndoableCommand("cutProperty"));
        }

        auto iconAndName = static_cast<wxDataViewIconText>(row[_columns.name]);
        auto key = iconAndName.GetText().ToStdString();
        auto value = row[_columns.value];

        _clipboard.emplace_back(key, value);

        // Clear the key after copying
        selectedEntity->setKeyValue(key, "");
    }
}

bool EntityInspector::isItemDeletable(const wxutil::TreeModel::Row& row)
{
    auto iconAndName = static_cast<wxDataViewIconText>(row[_columns.name]);
    auto key = iconAndName.GetText().ToStdString();

    // We don't delete any inherited key values
    if (row[_columns.isInherited].getBool()) return false;

    // Don't delete any classnames either
    if (key == "classname") return false;

    return true;
}

bool EntityInspector::_testNonEmptyAndDeletableSelection()
{
    if (_selectedEntity.expired() || !canUpdateEntity()) return false;

    wxDataViewItemArray selectedItems;
    _keyValueTreeView->GetSelections(selectedItems);

    for (const wxDataViewItem& item : selectedItems)
    {
        wxutil::TreeModel::Row row(item, *_kvStore);

        if (isItemDeletable(row))
        {
            return true; // we have at least one non-inherited value that is not "classname"
        }
    }

    // Either all keys are inherited or classname, or nothing selected at all
    return false;
}

bool EntityInspector::_testCutKey()
{
    return _testNonEmptyAndDeletableSelection();
}

void EntityInspector::_onPasteKey()
{
    // greebo: Instantiate a scoped object to make this operation undoable
    UndoableCommand command("entitySetProperties");

    for (const KeyValuePair& kv : _clipboard)
    {
        // skip empty entries
        if (kv.first.empty() || kv.second.empty()) continue;

        // Pass the call
        applyKeyValueToSelection(kv.first, kv.second);
    }
}

bool EntityInspector::_testPasteKey()
{
    if (GlobalSelectionSystem().getSelectionInfo().entityCount == 0)
    {
        // No entities selected
        return false;
    }

    // Return true if the clipboard contains data
    return !_clipboard.empty() && canUpdateEntity();
}

void EntityInspector::_onRejectMergeAction()
{
    wxDataViewItemArray selectedItems;
    _keyValueTreeView->GetSelections(selectedItems);

    for (const wxDataViewItem& item : selectedItems)
    {
        wxutil::TreeModel::Row row(item, *_kvStore);

        auto key = row[_columns.name].getString().ToStdString();
        
        auto action = _mergeActions.find(key);
        
        if (action != _mergeActions.end())
        {
            action->second->deactivate();
        }
    }

    // We perform a full refresh of the view
    changeSelectedEntity(scene::INodePtr(), scene::INodePtr());
    getEntityFromSelectionSystem();
}

bool EntityInspector::_testRejectMergeAction()
{
    if (GlobalMapModule().getEditMode() != IMap::EditMode::Merge)
    {
        return false;
    }

    wxDataViewItemArray selectedItems;
    _keyValueTreeView->GetSelections(selectedItems);

    for (const wxDataViewItem& item : selectedItems)
    {
        wxutil::TreeModel::Row row(item, *_kvStore);

        if (isItemAffecedByMergeOperation(row))
        {
            return true; // we have at least one non-inherited value that is not "classname"
        }
    }

    return false;
}

bool EntityInspector::isItemAffecedByMergeOperation(const wxutil::TreeModel::Row& row)
{
    auto key = row[_columns.name].getString().ToStdString();
    return _mergeActions.count(key) > 0;
}

// wxWidget callbacks

void EntityInspector::_onContextMenu(wxDataViewEvent& ev)
{
    _contextMenu->show(_keyValueTreeView);
}

void EntityInspector::_onDataViewItemChanged(wxDataViewEvent& ev)
{
    if (ev.GetDataViewColumn() != nullptr &&
        static_cast<int>(ev.GetDataViewColumn()->GetModelColumn()) == _columns.booleanValue.getColumnIndex())
    {
        // Model value in the boolean column has changed, this means
        // the user has clicked the checkbox, send the value to the entity/entities
        wxutil::TreeModel::Row row(ev.GetItem(), *_kvStore);

        wxDataViewIconText iconAndName = static_cast<wxDataViewIconText>(row[_columns.name]);

        std::string key = iconAndName.GetText().ToStdString();
        bool updatedValue = row[_columns.booleanValue].getBool();

        UndoableCommand cmd("entitySetProperty");
        applyKeyValueToSelection(key, updatedValue ? "1" : "0");

        // Check if the property was an inherited one.
        // The applyKeyValue function produced a non-inherited entry
        // which should be visible once we're done
        // Note: selecting the non-inherited property instead of this one
        // is not as easy as it may appear, since the user is yet to release
        // the mouse button (we're in the middle of the click event here)
        // and the MouseUp handler will select this row again
        if (row[_columns.isInherited].getBool())
        {
            _kvStore->ForeachNode([&](wxutil::TreeModel::Row& row)
            {
                wxDataViewIconText nameVal = static_cast<wxDataViewIconText>(row[_columns.name]);

                if (nameVal.GetText() == key && !row[_columns.isInherited].getBool())
                {
                    _keyValueTreeView->EnsureVisible(row.getItem());
                }
            });
        }
    }
}

void EntityInspector::_onSetProperty(wxCommandEvent& ev)
{
    setPropertyFromEntries();
}

// ENTER key in entry boxes
void EntityInspector::_onEntryActivate(wxCommandEvent& ev)
{
    // Set property and move back to key entry
    setPropertyFromEntries();
    _keyEntry->SetFocus();
}

void EntityInspector::handleShowInheritedChanged()
{
    if (_showInheritedCheckbox->IsChecked())
    {
        addClassProperties();
    }
    else
    {
        removeClassProperties();
    }
}

void EntityInspector::handleShowHelpTextChanged()
{
    bool helpIsVisible = _showHelpColumnCheckbox->IsChecked();

    // Set the visibility of the help text panel
    _helpText->Show(helpIsVisible);

    if (helpIsVisible)
    {
        // Trigger an update of the help contents (#5148)
        wxDataViewItemArray selectedItems;
        _keyValueTreeView->GetSelections(selectedItems);

        if (selectedItems.Count() == 1)
        {
            wxutil::TreeModel::Row row(selectedItems.front(), *_kvStore);
            updateHelpText(row);
        }
    }

    // After showing a packed control we need to call the sizer's layout() method
    _mainWidget->GetSizer()->Layout();
}

void EntityInspector::updateHelpText(const wxutil::TreeModel::Row& row)
{
    _helpText->SetValue("");

    if (!row.getItem().IsOk()) return;

    // Get the key pointed at
    bool hasHelp = row[_columns.hasHelpText].getBool();

    if (hasHelp)
    {
        std::string key = getSelectedKey();

        assert(!_selectedEntity.expired());
        Entity* selectedEntity = Node_getEntity(_selectedEntity.lock());

        IEntityClassConstPtr eclass = selectedEntity->getEntityClass();
        assert(eclass != NULL);

        // Find the attribute on the eclass, that's where the descriptions are defined
        const EntityClassAttribute& attr = eclass->getAttribute(key);

        if (!attr.getDescription().empty())
        {
            // Check the description of the focused item
            _helpText->SetValue(attr.getDescription());
        }
    }
}

// Update the PropertyEditor pane, displaying the PropertyEditor if necessary
// and making sure it refers to the currently-selected Entity.
void EntityInspector::_onTreeViewSelectionChanged(wxDataViewEvent& ev)
{
    ev.Skip();

    // Abort if called without a valid entity selection (may happen during
    // various cleanup operations).
    if (_selectedEntity.expired()) return;

    wxDataViewItemArray selectedItems;
    _keyValueTreeView->GetSelections(selectedItems);

    if (selectedItems.Count() == 1)
    {
        wxDataViewItem selectedItem = selectedItems.front();

        wxutil::TreeModel::Row row(selectedItem, *_kvStore);

        if (_showHelpColumnCheckbox->IsChecked())
        {
            updateHelpText(row);
        }

        // Don't go further without a proper tree selection
        if (!selectedItem.IsOk()) return;

        // Get the selected key and value in the tree view
        std::string key = getSelectedKey();
        std::string value = getListSelection(_columns.value);

        // Update key and value entry boxes, but only if there is a key value. If
        // there is no selection we do not clear the boxes, to allow keyval copying
        // between entities.
        if (!key.empty())
        {
            _keyEntry->SetValue(key);
            _valEntry->SetValue(value);
        }

        // Update property editor, unless we're in merge mode
        if (canUpdateEntity())
        {
            // Get the type for this key if it exists, and the options
            PropertyParms parms = getPropertyParmsForKey(key);

            Entity* selectedEntity = Node_getEntity(_selectedEntity.lock());

            // If the type was not found, also try looking on the entity class
            if (parms.type.empty())
            {
                IEntityClassConstPtr eclass = selectedEntity->getEntityClass();
                parms.type = eclass->getAttribute(key).getType();
            }

            // Construct and add a new PropertyEditor
            _currentPropertyEditor = PropertyEditorFactory::create(_editorFrame,
                parms.type, selectedEntity, key, parms.options);

            if (_currentPropertyEditor)
            {
                // Don't use wxEXPAND to allow for horizontal centering, just add a 6 pixel border
                // Using wxALIGN_CENTER_HORIZONTAL will position the property editor's panel in the middle
                _editorFrame->GetSizer()->Add(_currentPropertyEditor->getWidget(), 1, wxALIGN_CENTER_HORIZONTAL | wxALL, 6);
                _editorFrame->GetSizer()->Layout();
            }
        }
    }
    else if (selectedItems.Count() > 1)
    {
        // When multiple items are selected, clear the property editor
        _currentPropertyEditor.reset();
    }
}

EntityInspector::PropertyParms EntityInspector::getPropertyParmsForKey(
    const std::string& key
)
{
    PropertyParms returnValue;

    // First, attempt to find the key in the property map
    for (PropertyParmMap::const_iterator i = _propertyTypes.begin();
         i != _propertyTypes.end(); ++i)
    {
        if (i->first.empty()) continue; // safety check

        // Try to match the entity key against the regex (i->first)
        std::regex expr(i->first);
        std::smatch matches;

        if (!std::regex_match(key, matches, expr)) continue;

        // We have a match
        returnValue.type = i->second.type;
        returnValue.options = i->second.options;
    }

    return returnValue;
}

void EntityInspector::addClassAttribute(const EntityClassAttribute& a)
{
    // Only add properties with values, we don't want the optional
    // "editor_var xxx" properties here.
    if (!a.getValue().empty())
    {
        bool hasDescription = !a.getDescription().empty();

        wxutil::TreeModel::Row row = _kvStore->AddItem();

        wxDataViewItemAttr grey;
        grey.SetItalic(true);

        row[_columns.name] = wxVariant(wxDataViewIconText(a.getName(), _emptyIcon));
        row[_columns.value] = a.getValue();

        // Inherited values have an inactive checkbox, so assign a false value and disable
        if (a.getType() == "bool")
        {
            row[_columns.booleanValue] = a.getValue() == "1";
        }
        else
        {
            row[_columns.booleanValue] = false;
            row[_columns.booleanValue].setEnabled(false);
        }

        row[_columns.name] = grey;
        row[_columns.value] = grey;

        row[_columns.isInherited] = true;
        row[_columns.hasHelpText] = hasDescription;

        row.SendItemAdded();
    }
}

// Append inherited (entityclass) properties
void EntityInspector::addClassProperties()
{
    auto selectedNode = _selectedEntity.lock();

    if (!selectedNode)
    {
        return;
    }

    Entity* selectedEntity = Node_getEntity(selectedNode);

    // Get the entityclass for the current entity
    std::string className = selectedEntity->getKeyValue("classname");
    IEntityClassPtr eclass = GlobalEntityClassManager().findOrInsert(
        className, true
    );

    if (!eclass)
    {
        rWarning() << "No classname on entity '" << selectedEntity->getKeyValue("name") << "'" << std::endl;
        return;
    }

    // Visit the entity class
    eclass->forEachAttribute(
        [&](const EntityClassAttribute& a, bool) { addClassAttribute(a); }
    );
}

// Remove the inherited properties
void EntityInspector::removeClassProperties()
{
    _kvStore->RemoveItems([&] (const wxutil::TreeModel::Row& row)->bool
    {
        // If this is an inherited row, remove it
        return row[_columns.isInherited].getBool();
    });
}

// Update the selected Entity pointer from the selection system
void EntityInspector::getEntityFromSelectionSystem()
{
    // A single entity must be selected
    if (GlobalSelectionSystem().countSelected() != 1)
    {
        changeSelectedEntity(scene::INodePtr(), scene::INodePtr());
        _primitiveNumLabel->SetLabelText("");
        return;
    }

    auto selectedNode = GlobalSelectionSystem().ultimateSelected();

    // The root node must not be selected (this can happen if Invert Selection is
    // activated with an empty scene, or by direct selection in the entity list).
    if (selectedNode->isRoot())
    {
        changeSelectedEntity(scene::INodePtr(), selectedNode);
        _primitiveNumLabel->SetLabelText("");
        return;
    }

    // Try both the selected node (if an entity is selected) or the parent node
    // (if a brush is selected).
    Entity* newSelectedEntity = Node_getEntity(selectedNode);

    if (newSelectedEntity)
    {
        // Node was an entity, use this
        changeSelectedEntity(selectedNode, selectedNode);

        // Just set the entity number
        auto indices = scene::getNodeIndices(selectedNode);

        _primitiveNumLabel->SetLabelText(fmt::format(_("Entity {0}"), indices.first));
    }
    else
    {
        // Check if this is a special merge node
        if (selectedNode->getNodeType() == scene::INode::Type::MergeAction &&
            GlobalMapModule().getEditMode() == IMap::EditMode::Merge)
        {
            auto mergeAction = std::dynamic_pointer_cast<scene::IMergeActionNode>(selectedNode);
            assert(mergeAction);

            if (mergeAction && Node_isEntity(mergeAction->getAffectedNode()))
            {
                // Use the entity of the merge node
                changeSelectedEntity(mergeAction->getAffectedNode(), selectedNode);
                _primitiveNumLabel->SetLabelText(_("Merge Preview"));
                return;
            }
        }

        // Node was not an entity, try parent instead
        scene::INodePtr selectedNodeParent = selectedNode->getParent();
        changeSelectedEntity(selectedNodeParent, selectedNode);

        if (!_selectedEntity.lock())
        {
            return;
        }

        try
        {
            auto indices = scene::getNodeIndices(selectedNode);

            _primitiveNumLabel->SetLabelText(fmt::format(_("Entity {0}, Primitive {1}"), indices.first, indices.second));
        }
        catch (const std::out_of_range& ex)
        {
            rWarning() << ex.what() << std::endl;
            _primitiveNumLabel->SetLabelText("-");
        }
    }
}

void EntityInspector::changeSelectedEntity(const scene::INodePtr& newEntity, const scene::INodePtr& selectedNode)
{
    // Check what we need to do with the existing entity
    scene::INodePtr oldEntity = _selectedEntity.lock();

    if (oldEntity)
    {
        // The old entity still exists
        if (oldEntity != newEntity)
        {
            // Entity change, disconnect from previous entity
            Node_getEntity(oldEntity)->detachObserver(this);
            removeClassProperties();
        }
        else
        {
            // No change detected
            return;
        }
    }

    // At this point, we either disconnected from the old entity or
    // it has already been deleted (no disconnection necessary)
    _selectedEntity.reset();

    // Clear the view. If the old entity has been destroyed before we had
    // a chance to disconnect the list store might contain remnants
    _keyValueIterMap.clear();
    _kvStore->Clear();
    _mergeActions.clear();

    // Reset the sorting when changing entities
    _keyValueTreeView->ResetSortingOnAllColumns();

    // Attach to new entity if it is non-NULL
    if (newEntity && newEntity->getNodeType() == scene::INode::Type::Entity)
    {
        _selectedEntity = newEntity;

        // Any possible merge actions go in first
        handleMergeActions(selectedNode);

        // Attach as observer to fill the listview
        Node_getEntity(newEntity)->attachObserver(this);

        // Add inherited properties if the checkbox is set
        if (_showInheritedCheckbox->IsChecked())
        {
            addClassProperties();
        }
    }
}

void EntityInspector::handleMergeActions(const scene::INodePtr& selectedNode)
{
    // Any possible merge actions go in first
    if (GlobalMapModule().getEditMode() != IMap::EditMode::Merge || !selectedNode ||
        selectedNode->getNodeType() != scene::INode::Type::MergeAction)
    {
        return;
    }

    auto mergeNode = std::dynamic_pointer_cast<scene::IMergeActionNode>(selectedNode);

    if (!mergeNode) return;
    
    mergeNode->foreachMergeAction([&](const scene::merge::IMergeAction::Ptr& action)
    {
        if (!action->isActive()) return; // don't apply inactive actions to our view

        auto entityKeyValueAction = std::dynamic_pointer_cast<scene::merge::IEntityKeyValueMergeAction>(action);

        if (!entityKeyValueAction) return;
         
        // Remember this action in the map, it will be used in onKeyChange()
        _mergeActions[entityKeyValueAction->getKey()] = entityKeyValueAction;

        // Keys added by a merge operation won't be handled in onKeyChange(), so do this here
        if (entityKeyValueAction->getType() == scene::merge::ActionType::AddKeyValue)
        {
            onKeyChange(entityKeyValueAction->getKey(), entityKeyValueAction->getValue());
        }
    });
}

void EntityInspector::toggle(const cmd::ArgumentList& args)
{
    GlobalGroupDialog().togglePage("entity");
}

// Define the static EntityInspector module
module::StaticModule<EntityInspector> entityInspectorModule;

} // namespace ui<|MERGE_RESOLUTION|>--- conflicted
+++ resolved
@@ -219,7 +219,6 @@
     // Set the values for the row
     wxutil::TreeModel::Row row(keyValueIter, *_kvStore);
 
-<<<<<<< HEAD
     wxDataViewItemAttr style;
 
     // Check if this key is affected by a merge operation
@@ -241,8 +240,6 @@
         }
     }
 
-=======
->>>>>>> e3238aca
     wxIcon icon;
     icon.CopyFromBitmap(parms.type.empty() ? _emptyIcon : PropertyEditorFactory::getBitmapFor(parms.type));
 
@@ -263,7 +260,6 @@
         row[_columns.booleanValue].setEnabled(false);
     }
 
-<<<<<<< HEAD
     if (action != _mergeActions.end())
     {
         if (action->second->getType() == scene::merge::ActionType::AddKeyValue)
@@ -297,8 +293,6 @@
     row[_columns.value] = style;
     row[_columns.booleanValue] = style;
 
-=======
->>>>>>> e3238aca
     row[_columns.isInherited] = false;
     row[_columns.hasHelpText] = hasDescription;
 
