#pragma once

#include "icommandsystem.h"

namespace ui
{

/// Utility class to launch a browser with various documentation
class Documentation
{
public:

    /// Show the user guide online
    static void showUserGuide(const cmd::ArgumentList&);

<<<<<<< HEAD
    // Open the TDM forums
    static void OpenForumUrl(const cmd::ArgumentList&);
=======
    /// Show the locally-installed user guide
    static void showOfflineUserGuide(const cmd::ArgumentList&);
>>>>>>> 7c77231b
};

}<|MERGE_RESOLUTION|>--- conflicted
+++ resolved
@@ -13,13 +13,11 @@
     /// Show the user guide online
     static void showUserGuide(const cmd::ArgumentList&);
 
-<<<<<<< HEAD
     // Open the TDM forums
     static void OpenForumUrl(const cmd::ArgumentList&);
-=======
+
     /// Show the locally-installed user guide
     static void showOfflineUserGuide(const cmd::ArgumentList&);
->>>>>>> 7c77231b
 };
 
 }