--- conflicted
+++ resolved
@@ -116,7 +116,7 @@
     _wxGLWidget->Connect(wxEVT_MIDDLE_DCLICK, wxMouseEventHandler(XYWnd::onGLMouseButtonPress), NULL, this);
 	_wxGLWidget->Connect(wxEVT_MIDDLE_UP, wxMouseEventHandler(XYWnd::onGLMouseButtonRelease), NULL, this);
 
-    _wxGLWidget->Connect(wxEVT_IDLE, wxIdleEventHandler(XYWnd::onIdle), NULL, this);
+	_wxGLWidget->Connect(wxEVT_IDLE, wxIdleEventHandler(XYWnd::onIdle), NULL, this);
 
 	_freezePointer.setCallEndMoveOnMouseUp(true);
 	_freezePointer.connectMouseEvents(
@@ -136,13 +136,6 @@
 
     // greebo: Connect <self> as CameraObserver to the CamWindow. This way this class gets notified on camera change
     GlobalCamera().addCameraObserver(this);
-
-<<<<<<< HEAD
-	GlobalEventManager().connect(*_wxGLWidget);
-=======
-	// Let the window observer connect its handlers to the GL widget first (before the event manager)
-	m_window_observer->addObservedWidget(*_wxGLWidget);
->>>>>>> 35294623
 }
 
 // Destructor
@@ -172,17 +165,7 @@
     // greebo: Remove <self> as CameraObserver from the CamWindow.
     GlobalCamera().removeCameraObserver(this);
 
-	if (_wxGLWidget != NULL)
-	{
-<<<<<<< HEAD
-		GlobalEventManager().disconnect(*_wxGLWidget);
-=======
-		if (m_window_observer != NULL)
-		{
-			m_window_observer->removeObservedWidget(*_wxGLWidget);
-		}
->>>>>>> 35294623
-	}
+    _wxGLWidget = NULL;
 }
 
 void XYWnd::setScale(float f) {
@@ -418,15 +401,15 @@
 void XYWnd::setCursorType(CursorType type)
 {
     switch (type)
-    {
+	{
     case CursorType::Pointer:
         _wxGLWidget->SetCursor(_defaultCursor);
         break;
     case CursorType::Crosshair:
-        _wxGLWidget->SetCursor(_crossHairCursor);
+		_wxGLWidget->SetCursor(_crossHairCursor);
         break;
     };
-}
+	}
 
 // Callback that gets invoked on camera move
 void XYWnd::cameraMoved() {
@@ -473,15 +456,15 @@
     _escapeListener.reset();
 
     if (!_activeMouseTool)
-    {
+	{
         return;
-    }
+	}
 
     // Freezing mouse tools: release the mouse cursor again
     if (_activeMouseTool->getPointerMode() == ui::MouseTool::PointerMode::Capture)
-    {
+	{
         _freezePointer.unfreeze();
-    }
+	}
 
     // Tool is done
     _activeMouseTool.reset();
@@ -491,18 +474,18 @@
 
     // Reset the pointer to default type
     setCursorType(CursorType::Default);
-}
+		}
 
 void XYWnd::handleGLMouseDown(wxMouseEvent& ev)
-{
+	{
     // Context menu handling
     if (ev.RightDown() && !ev.HasAnyModifiers())
-    {
+		{
         // Remember the RMB coordinates for use in the mouseup event
         _contextMenu = true;
         _contextMenu_x = ev.GetX();
         _contextMenu_y = ev.GetY();
-    }
+		}
 
     ui::MouseToolStack tools = GlobalXYWnd().getMouseToolStackForEvent(ev);
 
@@ -512,10 +495,10 @@
     _activeMouseTool = tools.handleMouseDownEvent(mouseEvent);
 
     if (_activeMouseTool)
-    {
+	{
         // Check if the mousetool requires pointer freeze
         if (_activeMouseTool->getPointerMode() == ui::MouseTool::PointerMode::Capture)
-        {
+		{
             _freezePointer.freeze(*_wxGLWidget, 
                 [&] (int dx, int dy, int mouseState)   // Motion Functor
                 {
@@ -526,27 +509,27 @@
                         {
                             // The user moved the pointer away from the point the RMB was pressed
                             _contextMenu = false;
-                        }
-                    }
+		}
+	}
 
                     // New MouseTool event, passing the delta only
                     ui::XYMouseToolEvent ev = createMouseEvent(Vector2(0, 0), Vector2(dx, dy));
 
                     if (_activeMouseTool->onMouseMove(ev) == ui::MouseTool::Result::Finished)
-                    {
+{
                         clearActiveMouseTool();
                     }
                 },
                 [&]()   // End move function, also called when the capture is lost.
-                {
+	{
                     // Release the active mouse tool when done
                     clearActiveMouseTool();
                 });
-        }
+	}
 
         // Register a hook to capture the ESC key during the active phase
         _escapeListener.reset(new wxutil::KeyEventFilter(WXK_ESCAPE, [&] ()
-        {
+	{
             _activeMouseTool->onCancel();
 
             // This also removes the active escape listener
@@ -554,22 +537,22 @@
         }));
 
         return; // we have an active tool, don't pass the event
-    }
+	}
 }
 
 void XYWnd::handleGLMouseUp(wxMouseEvent& ev)
-{
+	{
     // Context menu handling
     if (ev.RightUp() && !ev.HasAnyModifiers() && _contextMenu)
     {
         // The user just pressed and released the RMB in the same place
         onContextMenu();
-    }
+	}
 
     if (_activeMouseTool)
-    {
+	{
         ui::XYMouseToolEvent mouseEvent = createMouseEvent(Vector2(ev.GetX(), ev.GetY()));
-        
+
         // Ask the active mousetool to handle this event
         ui::MouseTool::Result result = _activeMouseTool->onMouseUp(mouseEvent);
 
@@ -577,7 +560,7 @@
         {
             clearActiveMouseTool();
             return;
-        }
+}
     }
 }
 
@@ -586,26 +569,26 @@
 {
     // Context menu handling
     if (state & wxutil::MouseButton::RIGHT)
-    {
+	{
         if (_contextMenu && (_contextMenu_x != x || _contextMenu_y != y))
         {
             // The user moved the pointer away from the point the RMB was pressed
             _contextMenu = false;
-        }
-    }
+		}
+	}
 
     // Construct the mousedown event and see which tool is able to handle it
     ui::XYMouseToolEvent mouseEvent = createMouseEvent(Vector2(x, y));
 
     if (_activeMouseTool)
-    {
+	{
         // Ask the active mousetool to handle this event
         switch (_activeMouseTool->onMouseMove(mouseEvent))
         {
         case ui::MouseTool::Result::Finished:
             // Tool is done
             clearActiveMouseTool();
-            return;
+			return;
 
         case ui::MouseTool::Result::Activated:
         case ui::MouseTool::Result::Continued:
@@ -614,18 +597,18 @@
         case ui::MouseTool::Result::Ignored:
             break;
         };
-    }
+	}
 
     // Send mouse move events to all tools that want them
     GlobalXYWnd().foreachMouseTool([&] (const ui::MouseToolPtr& tool)
-    {
+	{
         // The active tool already received that event above
         if (tool != _activeMouseTool && tool->alwaysReceivesMoveEvents())
-        {
+		{
             tool->onMouseMove(mouseEvent);
-        }
+		}
     });
-    
+
     _mousePosition = convertXYToWorld(x, y);
     snapToGrid(_mousePosition);
 
