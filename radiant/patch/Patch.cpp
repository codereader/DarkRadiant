--- conflicted
+++ resolved
@@ -631,11 +631,7 @@
         }
     }
 
-<<<<<<< HEAD
-  //m_render_solid.update();
-=======
   //_solidRenderable.update();
->>>>>>> 27d5f178
 }
 
 void Patch::InvertMatrix()
