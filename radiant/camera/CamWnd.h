--- conflicted
+++ resolved
@@ -55,13 +55,8 @@
 
 	RadiantCameraView _cameraView;
 
-<<<<<<< HEAD
-	static ShaderPtr _selectShader1;
-	static ShaderPtr _selectShader2;
-=======
 	static ShaderPtr _faceHighlightShader;
 	static ShaderPtr _primitiveHighlightShader;
->>>>>>> 0e7a169d
 
 	gtkutil::FreezePointer _freezePointer;
 	wxutil::FreezePointer _wxFreezePointer;
