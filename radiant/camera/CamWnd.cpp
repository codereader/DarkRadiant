#include "CamWnd.h"

#include "igl.h"
#include "ibrush.h"
#include "iclipper.h"
#include "icolourscheme.h"
#include "ieventmanager.h"
#include "imainframe.h"
#include "itextstream.h"
#include "iorthoview.h"
#include "icameraview.h"

#include <time.h>
#include <fmt/format.h>

#include "util/ScopedBoolLock.h"
#include "iselectiontest.h"
#include "selectionlib.h"
#include "gamelib.h"
#include "CameraSettings.h"
#include "GlobalCameraWndManager.h"
#include "render/RenderableCollectionWalker.h"
#include "wxutil/MouseButton.h"
#include "registry/adaptors.h"
#include "selection/OccludeSelector.h"
#include "selection/Device.h"
#include "selection/SelectionVolume.h"
#include "FloorHeightWalker.h"

#include "debugging/debugging.h"
#include "debugging/gl.h"
#include <wx/sizer.h>
#include "util/ScopedBoolLock.h"
#include "CameraSettings.h"
#include <functional>
#include <sigc++/retype_return.h>
#include "render/VectorLightList.h"
#include "render/CamRenderer.h"

namespace ui
{

namespace
{
    const std::size_t MSEC_PER_FRAME = 16;

    const char* const FAR_CLIP_IN_TEXT = N_("Move far clip plane closer");
    const char* const FAR_CLIP_OUT_TEXT = N_("Move far clip plane further away");
    const char* const FAR_CLIP_DISABLED_TEXT = N_(" (currently disabled in preferences)");

    const unsigned int MOVE_NONE = 0;
    const unsigned int MOVE_FORWARD = 1 << 0;
    const unsigned int MOVE_BACK = 1 << 1;
    const unsigned int MOVE_ROTRIGHT = 1 << 2;
    const unsigned int MOVE_ROTLEFT = 1 << 3;
    const unsigned int MOVE_STRAFERIGHT = 1 << 4;
    const unsigned int MOVE_STRAFELEFT = 1 << 5;
    const unsigned int MOVE_UP = 1 << 6;
    const unsigned int MOVE_DOWN = 1 << 7;
    const unsigned int MOVE_PITCHUP = 1 << 8;
    const unsigned int MOVE_PITCHDOWN = 1 << 9;
    const unsigned int MOVE_ALL = MOVE_FORWARD | MOVE_BACK | MOVE_ROTRIGHT | MOVE_ROTLEFT | MOVE_STRAFERIGHT | MOVE_STRAFELEFT | MOVE_UP | MOVE_DOWN | MOVE_PITCHUP | MOVE_PITCHDOWN;
}

inline Vector2 windowvector_for_widget_centre(wxutil::GLWidget& widget)
{
    wxSize size = widget.GetSize();
    return Vector2(static_cast<Vector2::ElementType>(size.GetWidth() / 2), static_cast<Vector2::ElementType>(size.GetHeight() / 2));
}

// ---------- CamWnd Implementation --------------------------------------------------

CamWnd::CamWnd(wxWindow* parent) :
    MouseToolHandler(IMouseToolGroup::Type::CameraView),
    _mainWxWidget(loadNamedPanel(parent, "CamWndPanel")),
    _id(++_maxId),
    _view(true),
    _camera(GlobalCameraManager().createCamera(_view, std::bind(&CamWnd::requestRedraw, this, std::placeholders::_1))),
    _drawing(false),
    _wxGLWidget(new wxutil::GLWidget(_mainWxWidget, std::bind(&CamWnd::onRender, this), "CamWnd")),
    _timer(this),
    _timerLock(false),
    _freeMoveEnabled(false),
    _freeMoveFlags(0),
    _freeMoveTimer(this),
    _deferredMotionDelta(std::bind(&CamWnd::onDeferredMotionDelta, this, std::placeholders::_1, std::placeholders::_2)),
    _strafe(false),
    _strafeForward(false)
{
    Bind(wxEVT_TIMER, &CamWnd::onFrame, this, _timer.GetId());
    Bind(wxEVT_TIMER, &CamWnd::onFreeMoveTimer, this, _freeMoveTimer.GetId());

    setFarClipPlaneDistance(calculateFarPlaneDistance(getCameraSettings()->cubicScale()));
    setFarClipPlaneEnabled(getCameraSettings()->farClipEnabled());

    constructGUIComponents();

    // Connect the mouse button events
    _wxGLWidget->Bind(wxEVT_LEFT_DOWN, &CamWnd::onGLMouseButtonPress, this);
    _wxGLWidget->Bind(wxEVT_LEFT_DCLICK, &CamWnd::onGLMouseButtonPress, this);
    _wxGLWidget->Bind(wxEVT_LEFT_UP, &CamWnd::onGLMouseButtonRelease, this);
    _wxGLWidget->Bind(wxEVT_RIGHT_DOWN, &CamWnd::onGLMouseButtonPress, this);
    _wxGLWidget->Bind(wxEVT_RIGHT_DCLICK, &CamWnd::onGLMouseButtonPress, this);
    _wxGLWidget->Bind(wxEVT_RIGHT_UP, &CamWnd::onGLMouseButtonRelease, this);
    _wxGLWidget->Bind(wxEVT_MIDDLE_DOWN, &CamWnd::onGLMouseButtonPress, this);
    _wxGLWidget->Bind(wxEVT_MIDDLE_DCLICK, &CamWnd::onGLMouseButtonPress, this);
    _wxGLWidget->Bind(wxEVT_MIDDLE_UP, &CamWnd::onGLMouseButtonRelease, this);
	_wxGLWidget->Bind(wxEVT_AUX1_DOWN, &CamWnd::onGLMouseButtonPress, this);
	_wxGLWidget->Bind(wxEVT_AUX1_DCLICK, &CamWnd::onGLMouseButtonPress, this);
	_wxGLWidget->Bind(wxEVT_AUX1_UP, &CamWnd::onGLMouseButtonRelease, this);
	_wxGLWidget->Bind(wxEVT_AUX2_DOWN, &CamWnd::onGLMouseButtonPress, this);
	_wxGLWidget->Bind(wxEVT_AUX2_DCLICK, &CamWnd::onGLMouseButtonPress, this);
	_wxGLWidget->Bind(wxEVT_AUX2_UP, &CamWnd::onGLMouseButtonRelease, this);

    // Now add the handlers for the non-freelook mode, the events are activated by this
    addHandlersMove();

    // Clicks are eaten when the FreezePointer is active, request to receive them
    _freezePointer.connectMouseEvents(
        std::bind(&CamWnd::onGLMouseButtonPress, this, std::placeholders::_1),
        std::bind(&CamWnd::onGLMouseButtonRelease, this, std::placeholders::_1));

    // Subscribe to the global scene graph update
    GlobalSceneGraph().addSceneObserver(this);

    _glExtensionsInitialisedNotifier = GlobalRenderSystem().signal_extensionsInitialised().connect(
        sigc::mem_fun(this, &CamWnd::onGLExtensionsInitialised));
}

wxWindow* CamWnd::getMainWidget() const
{
    return _mainWxWidget;
}

void CamWnd::constructToolbar()
{
    // If lighting is not available, grey out the lighting button
    wxToolBar* camToolbar = findNamedObject<wxToolBar>(_mainWxWidget, "CamToolbar");

    const wxToolBarToolBase* wireframeBtn = getToolBarToolByLabel(camToolbar, "wireframeBtn");
    const wxToolBarToolBase* flatShadeBtn = getToolBarToolByLabel(camToolbar, "flatShadeBtn");
    const wxToolBarToolBase* texturedBtn = getToolBarToolByLabel(camToolbar, "texturedBtn");
    const wxToolBarToolBase* lightingBtn = getToolBarToolByLabel(camToolbar, "lightingBtn");

    if (!GlobalRenderSystem().shaderProgramsAvailable())
    {
        //lightingBtn->set_sensitive(false);
        camToolbar->EnableTool(lightingBtn->GetId(), false);
    }

    // Listen for render-mode changes, and set the correct active button to
    // start with.
    getCameraSettings()->signalRenderModeChanged().connect(
        sigc::mem_fun(this, &CamWnd::updateActiveRenderModeButton)
    );
    updateActiveRenderModeButton();

    // Connect button signals
    _mainWxWidget->GetParent()->Bind(wxEVT_COMMAND_TOOL_CLICKED, &CamWnd::onRenderModeButtonsChanged, this, wireframeBtn->GetId());
    _mainWxWidget->GetParent()->Bind(wxEVT_COMMAND_TOOL_CLICKED,&CamWnd::onRenderModeButtonsChanged, this, flatShadeBtn->GetId());
    _mainWxWidget->GetParent()->Bind(wxEVT_COMMAND_TOOL_CLICKED, &CamWnd::onRenderModeButtonsChanged, this, texturedBtn->GetId());
    _mainWxWidget->GetParent()->Bind(wxEVT_COMMAND_TOOL_CLICKED, &CamWnd::onRenderModeButtonsChanged, this, lightingBtn->GetId());

    // Far clip buttons.
    wxToolBar* miscToolbar = static_cast<wxToolBar*>(_mainWxWidget->FindWindow("MiscToolbar"));

    const wxToolBarToolBase* clipPlaneInButton = getToolBarToolByLabel(miscToolbar, "clipPlaneInButton");
    const wxToolBarToolBase* clipPlaneOutButton = getToolBarToolByLabel(miscToolbar, "clipPlaneOutButton");

    _mainWxWidget->GetParent()->Bind(wxEVT_COMMAND_TOOL_CLICKED, &CamWnd::onFarClipPlaneInClick, this, clipPlaneInButton->GetId());
    _mainWxWidget->GetParent()->Bind(wxEVT_COMMAND_TOOL_CLICKED, &CamWnd::onFarClipPlaneOutClick, this, clipPlaneOutButton->GetId());

    setFarClipButtonSensitivity();

    GlobalRegistry().signalForKey(RKEY_ENABLE_FARCLIP).connect(
        sigc::mem_fun(*this, &CamWnd::setFarClipButtonSensitivity)
    );

    const wxToolBarToolBase* startTimeButton = getToolBarToolByLabel(miscToolbar, "startTimeButton");
    const wxToolBarToolBase* stopTimeButton = getToolBarToolByLabel(miscToolbar, "stopTimeButton");

    _mainWxWidget->GetParent()->Bind(wxEVT_COMMAND_TOOL_CLICKED, &CamWnd::onStartTimeButtonClick, this, startTimeButton->GetId());
    _mainWxWidget->GetParent()->Bind(wxEVT_COMMAND_TOOL_CLICKED, &CamWnd::onStopTimeButtonClick, this, stopTimeButton->GetId());

    // Stop time, initially
    stopRenderTime();

    // Handle hiding or showing the toolbar (Preferences/Settings/Camera page)
    updateToolbarVisibility();
    GlobalRegistry().signalForKey(RKEY_SHOW_CAMERA_TOOLBAR).connect(
        sigc::mem_fun(this, &CamWnd::updateToolbarVisibility)
    );
}

void CamWnd::updateToolbarVisibility()
{
    bool visible = getCameraSettings()->showCameraToolbar();

    _mainWxWidget->FindWindow("CamToolbar")->Show(visible);
    _mainWxWidget->FindWindow("MiscToolbar")->Show(visible);

    // WxWidgets/GTK doesn't seem to automatically refresh the layout when we
    // hide/show the toolbars
    _mainWxWidget->GetSizer()->Layout();
}

void CamWnd::onGLExtensionsInitialised()
{
    // If lighting is not available, grey out the lighting button
    wxToolBar* camToolbar = findNamedObject<wxToolBar>(_mainWxWidget, "CamToolbar");
    const wxToolBarToolBase* lightingBtn = getToolBarToolByLabel(camToolbar, "lightingBtn");

    camToolbar->EnableTool(lightingBtn->GetId(), GlobalRenderSystem().shaderProgramsAvailable());
}

void CamWnd::setFarClipButtonSensitivity()
{
    // Only enabled if cubic clipping is enabled.
    bool enabled = registry::getValue<bool>(RKEY_ENABLE_FARCLIP, true);

    wxToolBar* miscToolbar = static_cast<wxToolBar*>(_mainWxWidget->FindWindow("MiscToolbar"));

    wxToolBarToolBase* clipPlaneInButton =
        const_cast<wxToolBarToolBase*>(getToolBarToolByLabel(miscToolbar, "clipPlaneInButton"));
    wxToolBarToolBase* clipPlaneOutButton =
        const_cast<wxToolBarToolBase*>(getToolBarToolByLabel(miscToolbar, "clipPlaneOutButton"));

    miscToolbar->EnableTool(clipPlaneInButton->GetId(), enabled);
    miscToolbar->EnableTool(clipPlaneOutButton->GetId(), enabled);

    // Update tooltips so users know why they are disabled
    clipPlaneInButton->SetShortHelp(fmt::format("{0}{1}", _(FAR_CLIP_IN_TEXT), (enabled ? "" : _(FAR_CLIP_DISABLED_TEXT))));
    clipPlaneOutButton->SetShortHelp(fmt::format("{0}{1}", _(FAR_CLIP_OUT_TEXT), (enabled ? "" : _(FAR_CLIP_DISABLED_TEXT))));
}

void CamWnd::constructGUIComponents()
{
    constructToolbar();

    // Set up wxGL widget
    _wxGLWidget->SetCanFocus(false);
    _wxGLWidget->SetMinClientSize(wxSize(CAMWND_MINSIZE_X, CAMWND_MINSIZE_Y));
    _wxGLWidget->Bind(wxEVT_SIZE, &CamWnd::onGLResize, this);
    _wxGLWidget->Bind(wxEVT_MOUSEWHEEL, &CamWnd::onMouseScroll, this);

    _mainWxWidget->GetSizer()->Add(_wxGLWidget, 1, wxEXPAND);
}

CamWnd::~CamWnd()
{
    // Stop the timer, it might still fire even during shutdown
    _timer.Stop();

    // Unsubscribe from the global scene graph update
    GlobalSceneGraph().removeSceneObserver(this);

    if (_freeMoveEnabled)
    {
        disableFreeMove();
    }

    removeHandlersMove();

    // Release the camera instance
    GlobalCameraManager().destroyCamera(_camera);

    // Notify the camera manager about our destruction
    GlobalCamera().removeCamWnd(_id);
}

SelectionTestPtr CamWnd::createSelectionTestForPoint(const Vector2& point)
{
    return _camera->createSelectionTestForPoint(point);
}

const VolumeTest& CamWnd::getVolumeTest() const
{
    return _view;
}

int CamWnd::getDeviceWidth() const
{
    return _camera->getDeviceWidth();
}

int CamWnd::getDeviceHeight() const
{
    return _camera->getDeviceHeight();
}

void CamWnd::setDeviceDimensions(int width, int height)
{
    _camera->setDeviceDimensions(width, height);
}

void CamWnd::startRenderTime()
{
    if (_timer.IsRunning())
    {
        // Timer is already running, just reset the preview time
        GlobalRenderSystem().setTime(0);
    }
    else
    {
        // Timer is not enabled, we're paused or stopped
        _timer.Start(MSEC_PER_FRAME);
        _timerLock = false; // reset the lock, just in case
    }

    wxToolBar* miscToolbar = static_cast<wxToolBar*>(_mainWxWidget->FindWindow("MiscToolbar"));

    const wxToolBarToolBase* stopTimeButton = getToolBarToolByLabel(miscToolbar, "stopTimeButton");
    miscToolbar->EnableTool(stopTimeButton->GetId(), true);
}

void CamWnd::onStartTimeButtonClick(wxCommandEvent& ev)
{
    startRenderTime();
}

void CamWnd::onStopTimeButtonClick(wxCommandEvent& ev)
{
    stopRenderTime();
}

void CamWnd::onFrame(wxTimerEvent& ev)
{
    // Calling wxTheApp->Yield() might cause another timer callback if enough
    // time has passed during rendering. Calling Yield() within Yield()
    // might in the end cause stack overflows and is caught by wxWidgets.
    if (!_timerLock)
    {
        util::ScopedBoolLock lock(_timerLock);

        GlobalRenderSystem().setTime(GlobalRenderSystem().getTime() + _timer.GetInterval());

        // Mouse movement is handled via idle callbacks, so let's give the app a chance to react
        wxTheApp->ProcessIdle();

        _wxGLWidget->Refresh();
    }
}

void CamWnd::stopRenderTime()
{
    _timer.Stop();

    wxToolBar* miscToolbar = static_cast<wxToolBar*>(_mainWxWidget->FindWindow("MiscToolbar"));

    const wxToolBarToolBase* startTimeButton = getToolBarToolByLabel(miscToolbar, "startTimeButton");
    const wxToolBarToolBase* stopTimeButton = getToolBarToolByLabel(miscToolbar, "stopTimeButton");

    miscToolbar->EnableTool(startTimeButton->GetId(), true);
    miscToolbar->EnableTool(stopTimeButton->GetId(), false);
}

void CamWnd::onRenderModeButtonsChanged(wxCommandEvent& ev)
{
    if (ev.GetInt() == 0) // un-toggled
    {
        return; // Don't react on UnToggle events
    }

    wxToolBar* camToolbar = static_cast<wxToolBar*>(_mainWxWidget->FindWindow("CamToolbar"));

    // This function will be called twice, once for the inactivating button and
    // once for the activating button
    if (getToolBarToolByLabel(camToolbar, "texturedBtn")->GetId() == ev.GetId())
    {
        getCameraSettings()->setRenderMode(RENDER_MODE_TEXTURED);
    }
    else if (getToolBarToolByLabel(camToolbar, "wireframeBtn")->GetId() == ev.GetId())
    {
        getCameraSettings()->setRenderMode(RENDER_MODE_WIREFRAME);
    }
    else if (getToolBarToolByLabel(camToolbar, "flatShadeBtn")->GetId() == ev.GetId())
    {
        getCameraSettings()->setRenderMode(RENDER_MODE_SOLID);
    }
    else if (getToolBarToolByLabel(camToolbar, "lightingBtn")->GetId() == ev.GetId())
    {
        getCameraSettings()->setRenderMode(RENDER_MODE_LIGHTING);
    }
}

void CamWnd::updateActiveRenderModeButton()
{
    wxToolBar* camToolbar = static_cast<wxToolBar*>(_mainWxWidget->FindWindow("CamToolbar"));

    switch (getCameraSettings()->getRenderMode())
    {
    case RENDER_MODE_WIREFRAME:
        camToolbar->ToggleTool(getToolBarToolByLabel(camToolbar, "wireframeBtn")->GetId(), true);
        break;
    case RENDER_MODE_SOLID:
        camToolbar->ToggleTool(getToolBarToolByLabel(camToolbar, "flatShadeBtn")->GetId(), true);
        break;
    case RENDER_MODE_TEXTURED:
        camToolbar->ToggleTool(getToolBarToolByLabel(camToolbar, "texturedBtn")->GetId(), true);
        break;
    case RENDER_MODE_LIGHTING:
        camToolbar->ToggleTool(getToolBarToolByLabel(camToolbar, "lightingBtn")->GetId(), true);
        break;
    default:
        assert(false);
    }
}

int CamWnd::getId()
{
    return _id;
}

void CamWnd::changeFloor(const bool up)
{
    float current = _camera->getCameraOrigin()[2] - 48;
    float bestUp;
    float bestDown;
    camera::FloorHeightWalker walker(current, bestUp, bestDown);
    GlobalSceneGraph().root()->traverse(walker);

    if (up && bestUp != game::current::getValue<float>("/defaults/maxWorldCoord")) {
        current = bestUp;
    }

    if (!up && bestDown != -game::current::getValue<float>("/defaults/maxWorldCoord")) {
        current = bestDown;
    }

    const Vector3& org = _camera->getCameraOrigin();
    _camera->setCameraOrigin(Vector3(org[0], org[1], current + 48));

    update();
}

void CamWnd::setFreeMoveFlags(unsigned int mask)
{
    if ((~_freeMoveFlags & mask) != 0 && _freeMoveFlags == 0)
    {
        _freeMoveTimer.Start(10);
    }

    _freeMoveFlags |= mask;
}

void CamWnd::clearFreeMoveFlags(unsigned int mask)
{
    if ((_freeMoveFlags & ~mask) == 0 && _freeMoveFlags != 0)
    {
        _freeMoveTimer.Stop();
    }

    _freeMoveFlags &= ~mask;
}

void CamWnd::handleFreeMovement(float timePassed)
{
    int angleSpeed = getCameraSettings()->angleSpeed();
    int movementSpeed = getCameraSettings()->movementSpeed();

    auto angles = _camera->getCameraAngles();

    // Update angles
    if (_freeMoveFlags & MOVE_ROTLEFT)
        angles[camera::CAMERA_YAW] += 15 * timePassed * angleSpeed;

    if (_freeMoveFlags & MOVE_ROTRIGHT)
        angles[camera::CAMERA_YAW] -= 15 * timePassed * angleSpeed;

    if (_freeMoveFlags & MOVE_PITCHUP)
    {
        angles[camera::CAMERA_PITCH] += 15 * timePassed * angleSpeed;

        if (angles[camera::CAMERA_PITCH] > 90)
            angles[camera::CAMERA_PITCH] = 90;
    }

    if (_freeMoveFlags & MOVE_PITCHDOWN)
    {
        angles[camera::CAMERA_PITCH] -= 15 * timePassed * angleSpeed;

        if (angles[camera::CAMERA_PITCH] < -90)
            angles[camera::CAMERA_PITCH] = -90;
    }

    _camera->setCameraAngles(angles);

    // Update position
    auto origin = _camera->getCameraOrigin();

    if (_freeMoveFlags & MOVE_FORWARD)
        origin += -_camera->getForwardVector() * (timePassed * movementSpeed);
    if (_freeMoveFlags & MOVE_BACK)
        origin += -_camera->getForwardVector() * (-timePassed * movementSpeed);
    if (_freeMoveFlags & MOVE_STRAFELEFT)
        origin += _camera->getRightVector() * (-timePassed * movementSpeed);
    if (_freeMoveFlags & MOVE_STRAFERIGHT)
        origin += _camera->getRightVector() * (timePassed * movementSpeed);
    if (_freeMoveFlags & MOVE_UP)
        origin += g_vector3_axis_z * (timePassed * movementSpeed);
    if (_freeMoveFlags & MOVE_DOWN)
        origin += g_vector3_axis_z * (-timePassed * movementSpeed);
    
    _camera->setCameraOrigin(origin);
}

void CamWnd::onFreeMoveTimer(wxTimerEvent& ev)
{
    _deferredMotionDelta.flush();

    float time_seconds = _keyControlTimer.Time() / static_cast<float>(1000);

    _keyControlTimer.Start();

    if (time_seconds > 0.05f)
    {
        time_seconds = 0.05f; // 20fps
    }

    handleFreeMovement(time_seconds * 5.0f);

    queueDraw();
}

void CamWnd::enableFreeMove()
{
    ASSERT_MESSAGE(!_freeMoveEnabled, "EnableFreeMove: free-move was already enabled");
    _freeMoveEnabled = true;
    clearFreeMoveFlags(MOVE_ALL);

    removeHandlersMove();

    update();
}

void CamWnd::disableFreeMove()
{
    ASSERT_MESSAGE(_freeMoveEnabled, "DisableFreeMove: free-move was not enabled");
    _freeMoveEnabled = false;
    clearFreeMoveFlags(MOVE_ALL);

    addHandlersMove();

    update();
}

bool CamWnd::freeMoveEnabled() const
{
    return _freeMoveEnabled;
}

<<<<<<< HEAD
namespace
{

// Implementation of RenderableCollector for the 3D camera view.
class CamRenderer: public RenderableCollector
{
    // The View object for object culling
    const render::View& _view;

    // Render statistics
    render::RenderStatistics& _renderStats;

    // Highlight state
    bool _highlightFaces = false;
    bool _highlightPrimitives = false;
    Shader& _highlightedPrimitiveShader;
    Shader& _highlightedFaceShader;

    // All lights we have received from the scene
    std::list<const RendererLight*> _sceneLights;

    // Legacy lit renderable which provided its own LightSources to
    // addRenderable()
    struct LegacyLitRenderable
    {
        const OpenGLRenderable& renderable;
        const LightSources* lights = nullptr;
        Matrix4 local2World;
        const IRenderEntity* entity = nullptr;

        LegacyLitRenderable(const OpenGLRenderable& r, const LightSources* l,
                            const Matrix4& l2w, const IRenderEntity* e)
        : renderable(r), lights(l), local2World(l2w), entity(e)
        {}
    };
    using LegacyLitRenderables = std::vector<LegacyLitRenderable>;

    // Legacy renderables with their own light lists. No processing needed;
    // just store them until it's time to submit to shaders.
    using LegacyRenderablesByShader = std::map<Shader*, LegacyLitRenderables>;
    LegacyRenderablesByShader _legacyRenderables;

    // Lit renderable provided via addLitRenderable(), for which we construct
    // the light list with lights received via addLight().
    struct LitRenderable
    {
        // Renderable information submitted with addLitObject()
        const OpenGLRenderable& renderable;
        const LitObject& litObject;
        Matrix4 local2World;
        const IRenderEntity* entity = nullptr;

        // Calculated list of intersecting lights (initially empty)
        render::lib::VectorLightList lights;
    };
    using LitRenderables = std::vector<LitRenderable>;

    // Renderables added with addLitObject() need to be stored until their
    // light lists can be calculated, which can't happen until all the lights
    // are submitted too.
    std::map<Shader*, LitRenderables> _litRenderables;

    // Intersect all received renderables wiith lights
    void calculateLightIntersections()
    {
        // For each shader
        for (auto i = _litRenderables.begin(); i != _litRenderables.end(); ++i)
        {
            // For each renderable associated with this shader
            for (auto j = i->second.begin(); j != i->second.end(); ++j)
            {
                // Test intersection between the LitObject and each light in
                // the scene
                for (const RendererLight* l: _sceneLights)
                {
                    if (j->litObject.intersectsLight(*l))
                        j->lights.addLight(*l);
                }
            }
        }
    }

public:

    // Initialise CamRenderer with the highlight shaders
    CamRenderer(const render::View& view, Shader& primHighlightShader,
                Shader& faceHighlightShader, render::RenderStatistics& stats)
    : _view(view),
      _renderStats(stats),
      _highlightedPrimitiveShader(primHighlightShader),
      _highlightedFaceShader(faceHighlightShader)
    {}

    // Instruct the CamRenderer to push its sorted renderables to their
    // respective shaders and perform the actual render
    void backendRender(RenderStateFlags allowedFlags, const Matrix4& modelView,
                       const Matrix4& projection)
    {
        // Calculate intersections between lights and renderables we have received
        calculateLightIntersections();

        // For each shader in the map
        for (auto i = _legacyRenderables.begin();
             i != _legacyRenderables.end();
             ++i)
        {
            // Iterate over the list of renderables for this shader, submitting
            // each one
            Shader* shader = i->first;
            wxASSERT(shader);
            for (auto j = i->second.begin(); j != i->second.end(); ++j)
            {
                const LegacyLitRenderable& lr = *j;
                shader->addRenderable(lr.renderable, lr.local2World,
                                      lr.lights, lr.entity);
            }
        }

        // Tell the render system to render its shaders and renderables
        GlobalRenderSystem().render(allowedFlags, modelView, projection,
                                    _view.getViewer());
    }

    // RenderableCollector implementation

    bool supportsFullMaterials() const override { return true; }

    void setHighlightFlag(Highlight::Flags flags, bool enabled) override
    {
        if (flags & Highlight::Faces)
        {
            _highlightFaces = enabled;
        }

        if (flags & Highlight::Primitives)
        {
            _highlightPrimitives = enabled;
        }
    }

    void addLight(const RendererLight& light) override
    {
        // Determine if this light is visible within the view frustum
        VolumeIntersectionValue viv = _view.TestAABB(light.lightAABB());
        if (viv == VOLUME_OUTSIDE)
        {
            // Not interested
            _renderStats.addLight(false);
        }
        else
        {
            // Store the light in our list of scene lights
            _sceneLights.push_back(&light);

            // Count the light for the stats display
            _renderStats.addLight(true);
        }
    }

    void addRenderable(Shader& shader, const OpenGLRenderable& renderable,
                       const Matrix4& world, const LightSources* lights,
                       const IRenderEntity* entity) override
    {
        if (_highlightPrimitives)
            _highlightedPrimitiveShader.addRenderable(renderable, world,
                                                      lights, entity);

        if (_highlightFaces)
            _highlightedFaceShader.addRenderable(renderable, world,
                                                 lights, entity);

        // Construct an entry for this shader in the map if it is the first
        // time we've seen it
        auto iter = _legacyRenderables.find(&shader);
        if (iter == _legacyRenderables.end())
        {
            // Add an entry for this shader, and pre-allocate some space in the
            // vector to avoid too many expansions during scenegraph traversal.
            LegacyLitRenderables emptyList;
            emptyList.reserve(1024);

            auto result = _legacyRenderables.insert(
                std::make_pair(&shader, std::move(emptyList))
            );
            wxASSERT(result.second);
            iter = result.first;
        }
        wxASSERT(iter != _legacyRenderables.end());

        // Add the renderable and its lights to the list of lit renderables for
        // this shader
        wxASSERT(iter->first == &shader);
        iter->second.emplace_back(renderable, lights, world, entity);
    }

    void addLitRenderable(Shader& shader,
                          OpenGLRenderable& renderable,
                          const Matrix4& localToWorld,
                          const LitObject& litObject,
                          const IRenderEntity* entity = nullptr) override
    {
        if (_highlightPrimitives)
            _highlightedPrimitiveShader.addRenderable(renderable, localToWorld,
                                                      nullptr, entity);

        if (_highlightFaces)
            _highlightedFaceShader.addRenderable(renderable, localToWorld,
                                                 nullptr, entity);

        // Construct an entry for this shader in the map if it is the first
        // time we've seen it
        auto iter = _litRenderables.find(&shader);
        if (iter == _litRenderables.end())
        {
            // Add an entry for this shader, and pre-allocate some space in the
            // vector to avoid too many expansions during scenegraph traversal.
            LitRenderables emptyList;
            emptyList.reserve(1024);

            auto result = _litRenderables.insert(
                std::make_pair(&shader, std::move(emptyList))
            );
            wxASSERT(result.second);
            iter = result.first;
        }
        wxASSERT(iter != _litRenderables.end());
        wxASSERT(iter->first == &shader);

        // Store a LitRenderable object for this renderable
        LitRenderable lr { renderable, litObject, localToWorld, entity };
        iter->second.push_back(std::move(lr));
    }
};

}

void CamWnd::performFreeMove(int dx, int dy)
{
    int angleSpeed = getCameraSettings()->angleSpeed();

    auto origin = _camera->getCameraOrigin();
    auto angles = _camera->getCameraAngles();

    // free strafe mode, toggled by the keyboard modifiers
    if (_strafe)
    {
        const float strafespeed = GlobalCamera().getCameraStrafeSpeed();
        const float forwardStrafeFactor = GlobalCamera().getCameraForwardStrafeFactor();

        origin -= _camera->getRightVector() * strafespeed * dx;

        if (_strafeForward)
        {
            origin += _camera->getForwardVector() * strafespeed * dy * forwardStrafeFactor;
        }
        else {
            origin += _camera->getUpVector() * strafespeed * dy;
        }
    }
    else // free rotation
    {
        const float dtime = 0.1f;
        const float zAxisFactor = getCameraSettings()->invertMouseVerticalAxis() ? -1.0f : 1.0f;

        angles[camera::CAMERA_PITCH] += dy * dtime * angleSpeed * zAxisFactor;
        angles[camera::CAMERA_YAW] += dx * dtime * angleSpeed;

        if (angles[camera::CAMERA_PITCH] > 90)
            angles[camera::CAMERA_PITCH] = 90;
        else if (angles[camera::CAMERA_PITCH] < -90)
            angles[camera::CAMERA_PITCH] = -90;

        if (angles[camera::CAMERA_YAW] >= 360)
            angles[camera::CAMERA_YAW] -= 360;
        else if (angles[camera::CAMERA_YAW] <= 0)
            angles[camera::CAMERA_YAW] += 360;
    }

    _camera->setOriginAndAngles(origin, angles);
}

void CamWnd::onDeferredMotionDelta(int x, int y)
{
    performFreeMove(-x, -y);
    queueDraw();
}

=======
>>>>>>> faca571c
void CamWnd::Cam_Draw()
{
    wxSize glSize = _wxGLWidget->GetSize();

    if (_camera->getDeviceWidth() != glSize.GetWidth() || _camera->getDeviceHeight() != glSize.GetHeight())
    {
        _camera->setDeviceDimensions(glSize.GetWidth(), glSize.GetHeight());
    }

    int height = _camera->getDeviceHeight();
    int width = _camera->getDeviceWidth();

    if (width == 0 || height == 0)
    {
        return; // otherwise we'll receive OpenGL errors in ortho rendering below
    }

    glViewport(0, 0, width, height);

    // enable depth buffer writes
    glDepthMask(GL_TRUE);

    Vector3 clearColour(0, 0, 0);

    if (getCameraSettings()->getRenderMode() != RENDER_MODE_LIGHTING)
    {
        clearColour = GlobalColourSchemeManager().getColour("camera_background");
    }

    glClearColor(clearColour[0], clearColour[1], clearColour[2], 0);

    glClear(GL_COLOR_BUFFER_BIT | GL_DEPTH_BUFFER_BIT);

    // Reset statistics for this frame
    _renderStats.resetStats();

    _view.resetCullStats();

    glMatrixMode(GL_PROJECTION);
    glLoadMatrixd(_camera->getProjection());

    glMatrixMode(GL_MODELVIEW);
    glLoadMatrixd(_camera->getModelView());

    // one directional light source directly behind the viewer
    {
        GLfloat inverse_cam_dir[4], ambient[4], diffuse[4];//, material[4];

        ambient[0] = ambient[1] = ambient[2] = 0.4f;
        ambient[3] = 1.0f;
        diffuse[0] = diffuse[1] = diffuse[2] = 0.4f;
        diffuse[3] = 1.0f;
        //material[0] = material[1] = material[2] = 0.8f;
        //material[3] = 1.0f;

        const auto& forward = _camera->getForwardVector();
        inverse_cam_dir[0] = forward[0];
        inverse_cam_dir[1] = forward[1];
        inverse_cam_dir[2] = forward[2];
        inverse_cam_dir[3] = 0;

        glLightfv(GL_LIGHT0, GL_POSITION, inverse_cam_dir);

        glLightfv(GL_LIGHT0, GL_AMBIENT, ambient);
        glLightfv(GL_LIGHT0, GL_DIFFUSE, diffuse);

        glEnable(GL_LIGHT0);
    }


    // Set the allowed render flags for this view
    unsigned int allowedRenderFlags = RENDER_DEPTHTEST
                                     | RENDER_MASKCOLOUR
                                     | RENDER_DEPTHWRITE
                                     | RENDER_ALPHATEST
                                     | RENDER_BLEND
                                     | RENDER_CULLFACE
                                     | RENDER_OFFSETLINE
                                     | RENDER_VERTEX_COLOUR
                                     | RENDER_POINT_COLOUR;

    // Add mode-specific render flags
    switch (getCameraSettings()->getRenderMode())
    {
        case RENDER_MODE_WIREFRAME:
            break;

        case RENDER_MODE_SOLID:
            allowedRenderFlags |= RENDER_FILL
                                | RENDER_LIGHTING
                                | RENDER_SMOOTH
                                | RENDER_SCALED;

            break;

        case RENDER_MODE_TEXTURED:
            allowedRenderFlags |= RENDER_FILL
                                | RENDER_LIGHTING
                                | RENDER_TEXTURE_2D
                                | RENDER_SMOOTH
                                | RENDER_SCALED;

            break;

        case RENDER_MODE_LIGHTING:
            allowedRenderFlags |= RENDER_FILL
                                | RENDER_LIGHTING
                                | RENDER_TEXTURE_2D
                                | RENDER_TEXTURE_CUBEMAP
                                | RENDER_VERTEX_COLOUR
                                | RENDER_SMOOTH
                                | RENDER_SCALED
                                | RENDER_BUMP
                                | RENDER_PROGRAM;

            break;

        default:
            allowedRenderFlags = 0;

            break;
    }

    if (!getCameraSettings()->solidSelectionBoxes())
    {
        allowedRenderFlags |= RENDER_LINESTIPPLE
                            | RENDER_POLYGONSTIPPLE;
    }

    // Main scene render
    {
        // Front end (renderable collection from scene)
        render::CamRenderer renderer(_view, _primitiveHighlightShader.get(),
                                     _faceHighlightShader.get());
        render::RenderableCollectionWalker::CollectRenderablesInScene(renderer, _view);

        // Accumulate render statistics
        _renderStats.setLightCount(renderer.getVisibleLights(),
                                   renderer.getTotalLights());
        _renderStats.frontEndComplete();

        // Render any active mousetools
        for (const ActiveMouseTools::value_type& i : _activeMouseTools)
        {
            i.second->render(GlobalRenderSystem(), renderer, _view);
        }

<<<<<<< HEAD
        // Backend (shader rendering)
        renderer.backendRender(allowedRenderFlags, _camera->getModelView(),
                               _camera->getProjection());
=======
        // Back end (submit to shaders and do the actual render)
        renderer.submitToShaders();
        GlobalRenderSystem().render(allowedRenderFlags, _camera.modelview,
                                    _camera.projection, _view.getViewer());
>>>>>>> faca571c
    }

    // greebo: Draw the clipper's points (skipping the depth-test)
    {
        glDisable(GL_DEPTH_TEST);

        glColor4f(1, 1, 1, 1);
        glPointSize(5);

        if (GlobalClipper().clipMode()) {
            GlobalClipper().draw(1.0f);
        }

        glPointSize(1);
    }

    // prepare for 2d stuff
    glColor4f(1, 1, 1, 1);

    glDisable(GL_BLEND);

    glMatrixMode(GL_PROJECTION);
    glLoadIdentity();
    glOrtho(0, (float)width, 0, (float)height, -100, 100);

    glScalef(1, -1, 1);
    glTranslatef(0, -(float)height, 0);

    glMatrixMode(GL_MODELVIEW);
    glLoadIdentity();

    if (GLEW_VERSION_1_3)
    {
        glClientActiveTexture(GL_TEXTURE0);
        glActiveTexture(GL_TEXTURE0);
    }

    glDisableClientState(GL_TEXTURE_COORD_ARRAY);
    glDisableClientState(GL_NORMAL_ARRAY);
    glDisableClientState(GL_COLOR_ARRAY);

    glDisable(GL_TEXTURE_2D);
    glDisable(GL_LIGHTING);
    glDisable(GL_COLOR_MATERIAL);
    glDisable(GL_DEPTH_TEST);
    glColor3f( 1.f, 1.f, 1.f );
    glLineWidth(1);

    // draw the crosshair in free move mode
    if (_freeMoveEnabled)
    {
        glBegin( GL_LINES );
        glVertex2f( (float)width / 2.f, (float)height / 2.f + 6 );
        glVertex2f( (float)width / 2.f, (float)height / 2.f + 2 );
        glVertex2f( (float)width / 2.f, (float)height / 2.f - 6 );
        glVertex2f( (float)width / 2.f, (float)height / 2.f - 2 );
        glVertex2f( (float)width / 2.f + 6, (float)height / 2.f );
        glVertex2f( (float)width / 2.f + 2, (float)height / 2.f );
        glVertex2f( (float)width / 2.f - 6, (float)height / 2.f );
        glVertex2f( (float)width / 2.f - 2, (float)height / 2.f );
        glEnd();
    }

    // Render the stats and timing text. This may include culling stats in
    // debug builds.
    glRasterPos3f(4.0f, static_cast<float>(_camera->getDeviceHeight()) - 4.0f, 0.0f);
    std::string statString = _view.getCullStats();
    if (!statString.empty())
        statString += " | ";
    statString += _renderStats.getStatString();
    GlobalOpenGL().drawString(statString);

    drawTime();

    if (!_activeMouseTools.empty())
    {
        glMatrixMode(GL_PROJECTION);
        glLoadIdentity();
        glOrtho(0, (float)width, 0, (float)height, -100, 100);

        for (const ActiveMouseTools::value_type& i : _activeMouseTools)
        {
            i.second->renderOverlay();
        }
    }

    // bind back to the default texture so that we don't have problems
    // elsewhere using/modifying texture maps between contexts
    glBindTexture( GL_TEXTURE_2D, 0 );
}

bool CamWnd::onRender()
{
    if (_drawing) return false;

    util::ScopedBoolLock lock(_drawing);

    if (GlobalMainFrame().screenUpdatesEnabled())
    {
        debug::assertNoGlErrors();

        Cam_Draw();

        debug::assertNoGlErrors();

        return true;
    }

    return false;
}

void CamWnd::benchmark()
{
    double dStart = clock() / 1000.0;

    for (int i=0 ; i < 100 ; i++)
    {
        Vector3 angles;
        angles[camera::CAMERA_ROLL] = 0;
        angles[camera::CAMERA_PITCH] = 0;
        angles[camera::CAMERA_YAW] = static_cast<double>(i * (360.0 / 100.0));
        _camera->setCameraAngles(angles);
    }

    double dEnd = clock() / 1000.0;

    rMessage() << fmt::format("{0:5.2lf}", (dEnd - dStart)) << " seconds\n";
}

void CamWnd::onSceneGraphChange()
{
    // Just pass the call to the update method
    update();
}

// ----------------------------------------------------------

void CamWnd::addHandlersMove()
{
    _wxGLWidget->Bind(wxEVT_MOTION, &CamWnd::onGLMouseMove, this);
}

void CamWnd::removeHandlersMove()
{
    _wxGLWidget->Unbind(wxEVT_MOTION, &CamWnd::onGLMouseMove, this);
}

void CamWnd::update()
{
    queueDraw();
}

camera::ICameraView& CamWnd::getCamera()
{
    return *_camera;
}

void CamWnd::captureStates()
{
    _faceHighlightShader = GlobalRenderSystem().capture("$CAM_HIGHLIGHT");
    _primitiveHighlightShader = GlobalRenderSystem().capture("$CAM_OVERLAY");
}

void CamWnd::releaseStates() {
    _faceHighlightShader = ShaderPtr();
    _primitiveHighlightShader = ShaderPtr();
}

void CamWnd::queueDraw()
{
    if (_drawing)
    {
        return;
    }

    _wxGLWidget->Refresh(false);
}

const Vector3& CamWnd::getCameraOrigin() const
{
    return _camera->getCameraOrigin();
}

void CamWnd::setCameraOrigin(const Vector3& origin)
{
    _camera->setCameraOrigin(origin);
}

const Vector3& CamWnd::getRightVector() const
{
    return _camera->getRightVector();
}

const Vector3& CamWnd::getUpVector() const
{
    return _camera->getUpVector();
}

const Vector3& CamWnd::getForwardVector() const
{
    return _camera->getForwardVector();
}

const Vector3& CamWnd::getCameraAngles() const
{
    return _camera->getCameraAngles();
}

void CamWnd::setCameraAngles(const Vector3& angles)
{
    _camera->setCameraAngles(angles);
}

void CamWnd::setOriginAndAngles(const Vector3& newOrigin, const Vector3& newAngles)
{
    _camera->setOriginAndAngles(newOrigin, newAngles);
}

const Matrix4& CamWnd::getModelView() const
{
    return _camera->getModelView();
}

const Matrix4& CamWnd::getProjection() const
{
    return _camera->getProjection();
}

const Frustum& CamWnd::getViewFrustum() const
{
    return _view.getFrustum();
}

void CamWnd::onFarClipPlaneOutClick(wxCommandEvent& ev)
{
    GlobalCommandSystem().executeCommand("CubicClipZoomOut");
}

void CamWnd::onFarClipPlaneInClick(wxCommandEvent& ev)
{
    GlobalCommandSystem().executeCommand("CubicClipZoomIn");
}

float CamWnd::getFarClipPlaneDistance() const
{
    return _camera->getFarClipPlaneDistance();
}

void CamWnd::setFarClipPlaneDistance(float distance)
{
    _camera->setFarClipPlaneDistance(distance);
}

bool CamWnd::getFarClipPlaneEnabled() const
{
    return _camera->getFarClipPlaneEnabled();
}

void CamWnd::setFarClipPlaneEnabled(bool enabled)
{
    _camera->setFarClipPlaneEnabled(enabled);
}

void CamWnd::onGLResize(wxSizeEvent& ev)
{
    getCamera().setDeviceDimensions(ev.GetSize().GetWidth(), ev.GetSize().GetHeight());

    queueDraw();
    ev.Skip();
}

void CamWnd::onMouseScroll(wxMouseEvent& ev)
{
    float movementSpeed = static_cast<float>(getCameraSettings()->movementSpeed());

    if (ev.ShiftDown())
    {
        movementSpeed *= 2;
    }
    else if (ev.AltDown())
    {
        movementSpeed *= 0.1f;
    }

    // Determine the direction we are moving.
    if (ev.GetWheelRotation() > 0)
    {
        _camera->setCameraOrigin(_camera->getCameraOrigin() - getCamera().getForwardVector() * movementSpeed);
    }
    else if (ev.GetWheelRotation() < 0)
    {
        _camera->setCameraOrigin(_camera->getCameraOrigin() - getCamera().getForwardVector() * -movementSpeed);
    }
}

CameraMouseToolEvent CamWnd::createMouseEvent(const Vector2& point, const Vector2& delta)
{
    // When freeMove is enabled, snap the mouse coordinates to the center of the view widget
    Vector2 actualPoint = freeMoveEnabled() ? windowvector_for_widget_centre(*_wxGLWidget) : point;

    Vector2 normalisedDeviceCoords = device_constrained(
        window_to_normalised_device(actualPoint, _camera->getDeviceWidth(), _camera->getDeviceHeight()));

    return CameraMouseToolEvent(*this, normalisedDeviceCoords, delta);
}

MouseTool::Result CamWnd::processMouseDownEvent(const MouseToolPtr& tool, const Vector2& point)
{
    CameraMouseToolEvent ev = createMouseEvent(point);
    return tool->onMouseDown(ev);
}

MouseTool::Result CamWnd::processMouseUpEvent(const MouseToolPtr& tool, const Vector2& point)
{
    CameraMouseToolEvent ev = createMouseEvent(point);
    return tool->onMouseUp(ev);
}

MouseTool::Result CamWnd::processMouseMoveEvent(const MouseToolPtr& tool, int x, int y)
{
    bool mouseToolReceivesDeltas = (tool->getPointerMode() & MouseTool::PointerMode::MotionDeltas) != 0;

    // New MouseTool event, optionally passing the delta only
    CameraMouseToolEvent ev = mouseToolReceivesDeltas ?
        createMouseEvent(Vector2(0, 0), Vector2(x, y)) :
        createMouseEvent(Vector2(x, y));

    return tool->onMouseMove(ev);
}

void CamWnd::startCapture(const ui::MouseToolPtr& tool)
{
    if (_freezePointer.isCapturing(_wxGLWidget))
    {
        return;
    }

    unsigned int pointerMode = tool->getPointerMode();

    _freezePointer.startCapture(_wxGLWidget,
        [&](int x, int y, int mouseState) // Motion Functor
        {
            MouseToolHandler::onGLCapturedMouseMove(x, y, mouseState);

            if (freeMoveEnabled())
            {
                handleGLMouseMoveFreeMoveDelta(x, y, mouseState);
            }
        },
        [&, tool]() { MouseToolHandler::handleCaptureLost(tool); }, // called when the capture is lost.
        (pointerMode & MouseTool::PointerMode::Freeze) != 0,
        (pointerMode & MouseTool::PointerMode::Hidden) != 0,
        (pointerMode & MouseTool::PointerMode::MotionDeltas) != 0
    );
}

void CamWnd::endCapture()
{
    if (!_freezePointer.isCapturing(_wxGLWidget))
    {
        return;
    }

    _freezePointer.endCapture();
}

IInteractiveView& CamWnd::getInteractiveView()
{
    return *this;
}

void CamWnd::forceRedraw()
{
    if (_drawing)
    {
        return;
    }

    _wxGLWidget->Refresh(false);
    _wxGLWidget->Update();
}

void CamWnd::requestRedraw(bool force)
{
    if (force)
    {
        forceRedraw();
    }
    else
    {
        queueDraw();
    }
}

void CamWnd::onGLMouseButtonPress(wxMouseEvent& ev)
{
    // The focus might be on some editable child window - since the
    // GL widget cannot be focused itself, let's reset the focus on the toplevel window
    // which will propagate any key events accordingly.
    GlobalMainFrame().getWxTopLevelWindow()->SetFocus();

    // Pass the call to the actual handler
    MouseToolHandler::onGLMouseButtonPress(ev);
}

void CamWnd::onGLMouseButtonRelease(wxMouseEvent& ev)
{
    MouseToolHandler::onGLMouseButtonRelease(ev);
}

void CamWnd::onGLMouseMove(wxMouseEvent& ev)
{
    MouseToolHandler::onGLMouseMove(ev);
}

void CamWnd::handleGLMouseMoveFreeMoveDelta(int x, int y, unsigned int state)
{
    _deferredMotionDelta.onMouseMotionDelta(x, y, state);

    unsigned int strafeFlags = GlobalCamera().getStrafeModifierFlags();

    _strafe = (state & strafeFlags) == strafeFlags;

    if (_strafe)
    {
        unsigned int strafeForwardFlags = GlobalCamera().getStrafeForwardModifierFlags();
        _strafeForward = (state & strafeForwardFlags) == strafeForwardFlags;
    }
    else
    {
        _strafeForward = false;
    }
}

void CamWnd::drawTime()
{
    if (GlobalRenderSystem().getTime() == 0)
    {
        return;
    }

    auto width = _camera->getDeviceWidth();
    auto height = _camera->getDeviceHeight();

    glMatrixMode(GL_PROJECTION);
    glLoadIdentity();
    glOrtho(0, static_cast<float>(width), 0, static_cast<float>(height), -100, 100);

    glScalef(1, -1, 1);
    glTranslatef(static_cast<float>(width) - 90, -static_cast<float>(height), 0);

    glMatrixMode(GL_MODELVIEW);
    glLoadIdentity();

    if (GLEW_VERSION_1_3)
    {
        glClientActiveTexture(GL_TEXTURE0);
        glActiveTexture(GL_TEXTURE0);
    }

    glDisableClientState(GL_TEXTURE_COORD_ARRAY);
    glDisableClientState(GL_NORMAL_ARRAY);
    glDisableClientState(GL_COLOR_ARRAY);

    glDisable(GL_TEXTURE_2D);
    glDisable(GL_LIGHTING);
    glDisable(GL_COLOR_MATERIAL);
    glDisable(GL_DEPTH_TEST);

    glColor3f(1.f, 1.f, 1.f);
    glLineWidth(1);

    glRasterPos3f(1.0f, static_cast<float>(height) - 1.0f, 0.0f);

    std::size_t time = GlobalRenderSystem().getTime();
    GlobalOpenGL().drawString(fmt::format("Time: {0:.3f} sec.", (time * 0.001f)));
}

void CamWnd::handleFreeMoveKeyEvent(KeyEventType eventType, unsigned int movementFlags)
{
    if (eventType == KeyEventType::KeyPressed)
    {
        setFreeMoveFlags(movementFlags);
    }
    else
    {
        clearFreeMoveFlags(movementFlags);
    }
}

void CamWnd::handleKeyEvent(KeyEventType eventType, unsigned int freeMoveFlags, const std::function<void()>& discreteMovement)
{
    if (freeMoveEnabled())
    {
        handleFreeMoveKeyEvent(eventType, freeMoveFlags);
    }
    else if (eventType == KeyEventType::KeyPressed)
    {
        discreteMovement();
    }
}

void CamWnd::onForwardKey(KeyEventType eventType)
{
    handleKeyEvent(eventType, MOVE_FORWARD, [this]() { moveForwardDiscrete(SPEED_MOVE); });
}

void CamWnd::onBackwardKey(KeyEventType eventType)
{
    handleKeyEvent(eventType, MOVE_BACK, [this]() { moveBackDiscrete(SPEED_MOVE); });
}

void CamWnd::onLeftKey(KeyEventType eventType)
{
    handleKeyEvent(eventType, MOVE_STRAFELEFT, [this]() { rotateLeftDiscrete(); });
}

void CamWnd::onRightKey(KeyEventType eventType)
{
    handleKeyEvent(eventType, MOVE_STRAFERIGHT, [this]() { rotateRightDiscrete(); });
}

void CamWnd::onUpKey(KeyEventType eventType)
{
    handleKeyEvent(eventType, MOVE_UP, [this]() { moveUpDiscrete(SPEED_MOVE); });
}

void CamWnd::onDownKey(KeyEventType eventType)
{
    handleKeyEvent(eventType, MOVE_DOWN, [this]() { moveDownDiscrete(SPEED_MOVE); });
}

void CamWnd::pitchUpDiscrete()
{
    Vector3 angles = getCameraAngles();

    angles[camera::CAMERA_PITCH] += SPEED_TURN;
    if (angles[camera::CAMERA_PITCH] > 90)
        angles[camera::CAMERA_PITCH] = 90;

    setCameraAngles(angles);
}

void CamWnd::pitchDownDiscrete()
{
    Vector3 angles = getCameraAngles();

    angles[camera::CAMERA_PITCH] -= SPEED_TURN;
    if (angles[camera::CAMERA_PITCH] < -90)
        angles[camera::CAMERA_PITCH] = -90;

    setCameraAngles(angles);
}

void CamWnd::moveForwardDiscrete(double units)
{
    //moveUpdateAxes();
    setCameraOrigin(getCameraOrigin() - _camera->getForwardVector() * fabs(units));
}

void CamWnd::moveBackDiscrete(double units)
{
    //moveUpdateAxes();
    setCameraOrigin(getCameraOrigin() + _camera->getForwardVector() * fabs(units));
}

void CamWnd::moveUpDiscrete(double units)
{
    Vector3 origin = getCameraOrigin();

    origin[2] += fabs(units);

    setCameraOrigin(origin);
}

void CamWnd::moveDownDiscrete(double units)
{
    Vector3 origin = getCameraOrigin();
    origin[2] -= fabs(units);
    setCameraOrigin(origin);
}

void CamWnd::moveLeftDiscrete(double units)
{
    //moveUpdateAxes();
    setCameraOrigin(getCameraOrigin() - _camera->getRightVector() * fabs(units));
}

void CamWnd::moveRightDiscrete(double units)
{
    //moveUpdateAxes();
    setCameraOrigin(getCameraOrigin() + _camera->getRightVector() * fabs(units));
}

void CamWnd::rotateLeftDiscrete()
{
    Vector3 angles = getCameraAngles();
    angles[camera::CAMERA_YAW] += SPEED_TURN;
    setCameraAngles(angles);
}

void CamWnd::rotateRightDiscrete()
{
    Vector3 angles = getCameraAngles();
    angles[camera::CAMERA_YAW] -= SPEED_TURN;
    setCameraAngles(angles);
}

// -------------------------------------------------------------------------------

ShaderPtr CamWnd::_faceHighlightShader;
ShaderPtr CamWnd::_primitiveHighlightShader;
int CamWnd::_maxId = 0;

} // namespace<|MERGE_RESOLUTION|>--- conflicted
+++ resolved
@@ -549,243 +549,6 @@
     return _freeMoveEnabled;
 }
 
-<<<<<<< HEAD
-namespace
-{
-
-// Implementation of RenderableCollector for the 3D camera view.
-class CamRenderer: public RenderableCollector
-{
-    // The View object for object culling
-    const render::View& _view;
-
-    // Render statistics
-    render::RenderStatistics& _renderStats;
-
-    // Highlight state
-    bool _highlightFaces = false;
-    bool _highlightPrimitives = false;
-    Shader& _highlightedPrimitiveShader;
-    Shader& _highlightedFaceShader;
-
-    // All lights we have received from the scene
-    std::list<const RendererLight*> _sceneLights;
-
-    // Legacy lit renderable which provided its own LightSources to
-    // addRenderable()
-    struct LegacyLitRenderable
-    {
-        const OpenGLRenderable& renderable;
-        const LightSources* lights = nullptr;
-        Matrix4 local2World;
-        const IRenderEntity* entity = nullptr;
-
-        LegacyLitRenderable(const OpenGLRenderable& r, const LightSources* l,
-                            const Matrix4& l2w, const IRenderEntity* e)
-        : renderable(r), lights(l), local2World(l2w), entity(e)
-        {}
-    };
-    using LegacyLitRenderables = std::vector<LegacyLitRenderable>;
-
-    // Legacy renderables with their own light lists. No processing needed;
-    // just store them until it's time to submit to shaders.
-    using LegacyRenderablesByShader = std::map<Shader*, LegacyLitRenderables>;
-    LegacyRenderablesByShader _legacyRenderables;
-
-    // Lit renderable provided via addLitRenderable(), for which we construct
-    // the light list with lights received via addLight().
-    struct LitRenderable
-    {
-        // Renderable information submitted with addLitObject()
-        const OpenGLRenderable& renderable;
-        const LitObject& litObject;
-        Matrix4 local2World;
-        const IRenderEntity* entity = nullptr;
-
-        // Calculated list of intersecting lights (initially empty)
-        render::lib::VectorLightList lights;
-    };
-    using LitRenderables = std::vector<LitRenderable>;
-
-    // Renderables added with addLitObject() need to be stored until their
-    // light lists can be calculated, which can't happen until all the lights
-    // are submitted too.
-    std::map<Shader*, LitRenderables> _litRenderables;
-
-    // Intersect all received renderables wiith lights
-    void calculateLightIntersections()
-    {
-        // For each shader
-        for (auto i = _litRenderables.begin(); i != _litRenderables.end(); ++i)
-        {
-            // For each renderable associated with this shader
-            for (auto j = i->second.begin(); j != i->second.end(); ++j)
-            {
-                // Test intersection between the LitObject and each light in
-                // the scene
-                for (const RendererLight* l: _sceneLights)
-                {
-                    if (j->litObject.intersectsLight(*l))
-                        j->lights.addLight(*l);
-                }
-            }
-        }
-    }
-
-public:
-
-    // Initialise CamRenderer with the highlight shaders
-    CamRenderer(const render::View& view, Shader& primHighlightShader,
-                Shader& faceHighlightShader, render::RenderStatistics& stats)
-    : _view(view),
-      _renderStats(stats),
-      _highlightedPrimitiveShader(primHighlightShader),
-      _highlightedFaceShader(faceHighlightShader)
-    {}
-
-    // Instruct the CamRenderer to push its sorted renderables to their
-    // respective shaders and perform the actual render
-    void backendRender(RenderStateFlags allowedFlags, const Matrix4& modelView,
-                       const Matrix4& projection)
-    {
-        // Calculate intersections between lights and renderables we have received
-        calculateLightIntersections();
-
-        // For each shader in the map
-        for (auto i = _legacyRenderables.begin();
-             i != _legacyRenderables.end();
-             ++i)
-        {
-            // Iterate over the list of renderables for this shader, submitting
-            // each one
-            Shader* shader = i->first;
-            wxASSERT(shader);
-            for (auto j = i->second.begin(); j != i->second.end(); ++j)
-            {
-                const LegacyLitRenderable& lr = *j;
-                shader->addRenderable(lr.renderable, lr.local2World,
-                                      lr.lights, lr.entity);
-            }
-        }
-
-        // Tell the render system to render its shaders and renderables
-        GlobalRenderSystem().render(allowedFlags, modelView, projection,
-                                    _view.getViewer());
-    }
-
-    // RenderableCollector implementation
-
-    bool supportsFullMaterials() const override { return true; }
-
-    void setHighlightFlag(Highlight::Flags flags, bool enabled) override
-    {
-        if (flags & Highlight::Faces)
-        {
-            _highlightFaces = enabled;
-        }
-
-        if (flags & Highlight::Primitives)
-        {
-            _highlightPrimitives = enabled;
-        }
-    }
-
-    void addLight(const RendererLight& light) override
-    {
-        // Determine if this light is visible within the view frustum
-        VolumeIntersectionValue viv = _view.TestAABB(light.lightAABB());
-        if (viv == VOLUME_OUTSIDE)
-        {
-            // Not interested
-            _renderStats.addLight(false);
-        }
-        else
-        {
-            // Store the light in our list of scene lights
-            _sceneLights.push_back(&light);
-
-            // Count the light for the stats display
-            _renderStats.addLight(true);
-        }
-    }
-
-    void addRenderable(Shader& shader, const OpenGLRenderable& renderable,
-                       const Matrix4& world, const LightSources* lights,
-                       const IRenderEntity* entity) override
-    {
-        if (_highlightPrimitives)
-            _highlightedPrimitiveShader.addRenderable(renderable, world,
-                                                      lights, entity);
-
-        if (_highlightFaces)
-            _highlightedFaceShader.addRenderable(renderable, world,
-                                                 lights, entity);
-
-        // Construct an entry for this shader in the map if it is the first
-        // time we've seen it
-        auto iter = _legacyRenderables.find(&shader);
-        if (iter == _legacyRenderables.end())
-        {
-            // Add an entry for this shader, and pre-allocate some space in the
-            // vector to avoid too many expansions during scenegraph traversal.
-            LegacyLitRenderables emptyList;
-            emptyList.reserve(1024);
-
-            auto result = _legacyRenderables.insert(
-                std::make_pair(&shader, std::move(emptyList))
-            );
-            wxASSERT(result.second);
-            iter = result.first;
-        }
-        wxASSERT(iter != _legacyRenderables.end());
-
-        // Add the renderable and its lights to the list of lit renderables for
-        // this shader
-        wxASSERT(iter->first == &shader);
-        iter->second.emplace_back(renderable, lights, world, entity);
-    }
-
-    void addLitRenderable(Shader& shader,
-                          OpenGLRenderable& renderable,
-                          const Matrix4& localToWorld,
-                          const LitObject& litObject,
-                          const IRenderEntity* entity = nullptr) override
-    {
-        if (_highlightPrimitives)
-            _highlightedPrimitiveShader.addRenderable(renderable, localToWorld,
-                                                      nullptr, entity);
-
-        if (_highlightFaces)
-            _highlightedFaceShader.addRenderable(renderable, localToWorld,
-                                                 nullptr, entity);
-
-        // Construct an entry for this shader in the map if it is the first
-        // time we've seen it
-        auto iter = _litRenderables.find(&shader);
-        if (iter == _litRenderables.end())
-        {
-            // Add an entry for this shader, and pre-allocate some space in the
-            // vector to avoid too many expansions during scenegraph traversal.
-            LitRenderables emptyList;
-            emptyList.reserve(1024);
-
-            auto result = _litRenderables.insert(
-                std::make_pair(&shader, std::move(emptyList))
-            );
-            wxASSERT(result.second);
-            iter = result.first;
-        }
-        wxASSERT(iter != _litRenderables.end());
-        wxASSERT(iter->first == &shader);
-
-        // Store a LitRenderable object for this renderable
-        LitRenderable lr { renderable, litObject, localToWorld, entity };
-        iter->second.push_back(std::move(lr));
-    }
-};
-
-}
-
 void CamWnd::performFreeMove(int dx, int dy)
 {
     int angleSpeed = getCameraSettings()->angleSpeed();
@@ -837,8 +600,6 @@
     queueDraw();
 }
 
-=======
->>>>>>> faca571c
 void CamWnd::Cam_Draw()
 {
     wxSize glSize = _wxGLWidget->GetSize();
@@ -986,16 +747,10 @@
             i.second->render(GlobalRenderSystem(), renderer, _view);
         }
 
-<<<<<<< HEAD
-        // Backend (shader rendering)
-        renderer.backendRender(allowedRenderFlags, _camera->getModelView(),
-                               _camera->getProjection());
-=======
         // Back end (submit to shaders and do the actual render)
         renderer.submitToShaders();
-        GlobalRenderSystem().render(allowedRenderFlags, _camera.modelview,
-                                    _camera.projection, _view.getViewer());
->>>>>>> faca571c
+        GlobalRenderSystem().render(allowedRenderFlags, _camera->getModelView(),
+                                    _camera->getProjection(), _view.getViewer());
     }
 
     // greebo: Draw the clipper's points (skipping the depth-test)
