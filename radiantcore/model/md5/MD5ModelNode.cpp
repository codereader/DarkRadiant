#include "MD5ModelNode.h"

#include "ivolumetest.h"
#include "imodelcache.h"
#include "ishaders.h"
#include "iscenegraph.h"
#include <functional>

namespace md5
{

MD5ModelNode::MD5ModelNode(const MD5ModelPtr& model) :
    _model(new MD5Model(*model)) // create a copy of the incoming model, we need our own instance
{
}

const model::IModel& MD5ModelNode::getIModel() const {
    return *_model;
}

model::IModel& MD5ModelNode::getIModel() {
    return *_model;
}

bool MD5ModelNode::hasModifiedScale()
{
    return false; // not supported
}

Vector3 MD5ModelNode::getModelScale()
{
	return Vector3(1, 1, 1); // not supported
}

MD5ModelNode::~MD5ModelNode()
{
}

void MD5ModelNode::setModel(const MD5ModelPtr& model) {
    _model = model;
}

const MD5ModelPtr& MD5ModelNode::getModel() const {
    return _model;
}

// Bounded implementation
const AABB& MD5ModelNode::localAABB() const {
    return _model->localAABB();
}

std::string MD5ModelNode::name() const {
    return _model->getFilename();
}

scene::INode::Type MD5ModelNode::getNodeType() const
{
    return Type::Model;
}

void MD5ModelNode::testSelect(Selector& selector, SelectionTest& test) {
    _model->testSelect(selector, test, localToWorld());
}

bool MD5ModelNode::getIntersection(const Ray& ray, Vector3& intersection)
{
    return _model->getIntersection(ray, intersection, localToWorld());
}

<<<<<<< HEAD
void MD5ModelNode::renderSolid(RenderableCollector& collector, const VolumeTest& volume) const
=======
bool MD5ModelNode::intersectsLight(const RendererLight& light) const
{
    return light.lightAABB().intersects(worldAABB());
}

void MD5ModelNode::renderSolid(IRenderableCollector& collector, const VolumeTest& volume) const
>>>>>>> 017d5c4e
{
    assert(_renderEntity);

    render(collector, volume, localToWorld(), *_renderEntity);
}

void MD5ModelNode::renderWireframe(IRenderableCollector& collector, const VolumeTest& volume) const
{
    assert(_renderEntity);

    render(collector, volume, localToWorld(), *_renderEntity);
}

void MD5ModelNode::renderHighlights(IRenderableCollector& collector, const VolumeTest& volume)
{
    render(collector, volume, localToWorld(), *_renderEntity);
}

void MD5ModelNode::setRenderSystem(const RenderSystemPtr& renderSystem)
{
    Node::setRenderSystem(renderSystem);

    _model->setRenderSystem(renderSystem);
}

void MD5ModelNode::render(IRenderableCollector& collector, const VolumeTest& volume,
        const Matrix4& localToWorld, const IRenderEntity& entity) const
{
    // Do some rough culling (per model, not per surface)
    if (volume.TestAABB(localAABB(), localToWorld) == VOLUME_OUTSIDE)
    {
        return;
    }

    // greebo: Iterate over all MD5 surfaces and render them
    for (auto i = _model->begin(); i != _model->end(); ++i)
    {
        assert(i->shader);

        // Get the Material to test the shader name against the filter system
        const MaterialPtr& surfaceShader = i->shader->getMaterial();
        if (surfaceShader && surfaceShader->isVisible())
        {
            collector.addRenderable(
                collector.supportsFullMaterials() ? *i->shader
                                                  : *entity.getWireShader(),
                *i->surface, localToWorld, this, &entity
            );
        }
    }

    // Uncomment to render the skeleton
    //collector.SetState(entity.getWireShader(), RenderableCollector::eFullMaterials);
    //collector.addRenderable(_model->getRenderableSkeleton(), localToWorld, entity);
}

// Returns the name of the currently active skin
std::string MD5ModelNode::getSkin() const {
    return _skin;
}

void MD5ModelNode::skinChanged(const std::string& newSkinName)
{
    // greebo: Store the new skin name locally
    _skin = newSkinName;

    // greebo: Acquire the ModelSkin reference from the SkinCache
    // Note: This always returns a valid reference
    ModelSkin& skin = GlobalModelSkinCache().capture(_skin);

    _model->applySkin(skin);

    // Refresh the scene
    GlobalSceneGraph().sceneChanged();
}

} // namespace md5<|MERGE_RESOLUTION|>--- conflicted
+++ resolved
@@ -67,16 +67,7 @@
     return _model->getIntersection(ray, intersection, localToWorld());
 }
 
-<<<<<<< HEAD
-void MD5ModelNode::renderSolid(RenderableCollector& collector, const VolumeTest& volume) const
-=======
-bool MD5ModelNode::intersectsLight(const RendererLight& light) const
-{
-    return light.lightAABB().intersects(worldAABB());
-}
-
 void MD5ModelNode::renderSolid(IRenderableCollector& collector, const VolumeTest& volume) const
->>>>>>> 017d5c4e
 {
     assert(_renderEntity);
 
