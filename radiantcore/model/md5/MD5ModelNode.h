#pragma once

#include "MD5Model.h"
#include "modelskin.h"
#include "itraceable.h"
#include "scene/Node.h"
#include "render/VectorLightList.h"

namespace md5 {

class MD5ModelNode :
	public scene::Node,
	public model::ModelNode,
	public SelectionTestable,
	public SkinnedModel,
	public ITraceable
{
	MD5ModelPtr _model;

	// The name of this model's skin
	std::string _skin;

public:
	MD5ModelNode(const MD5ModelPtr& model);
	virtual ~MD5ModelNode();

	// ModelNode implementation
	const model::IModel& getIModel() const override;
	model::IModel& getIModel() override;
	bool hasModifiedScale() override;
	Vector3 getModelScale() override;

	// returns the contained model
	void setModel(const MD5ModelPtr& model);
	const MD5ModelPtr& getModel() const;

	// Bounded implementation
	virtual const AABB& localAABB() const override;

	virtual std::string name() const override;
	Type getNodeType() const override;

	// SelectionTestable implementation
	void testSelect(Selector& selector, SelectionTest& test) override;

	// Traceable implementation
	bool getIntersection(const Ray& ray, Vector3& intersection) override;

	// Renderable implementation
	void renderSolid(IRenderableCollector& collector, const VolumeTest& volume) const override;
	void renderWireframe(IRenderableCollector& collector, const VolumeTest& volume) const override;
	void renderHighlights(IRenderableCollector& collector, const VolumeTest& volume) override;
	void setRenderSystem(const RenderSystemPtr& renderSystem) override;

	std::size_t getHighlightFlags() override
	{
		return Highlight::NoHighlight; // models are never highlighted themselves
	}

	// Returns the name of the currently active skin
	virtual std::string getSkin() const override;
	void skinChanged(const std::string& newSkinName) override;

private:
<<<<<<< HEAD
	void render(RenderableCollector& collector, const VolumeTest& volume,
=======
	void render(IRenderableCollector& collector, const VolumeTest& volume, 
>>>>>>> 017d5c4e
				const Matrix4& localToWorld, const IRenderEntity& entity) const;
};
typedef std::shared_ptr<MD5ModelNode> MD5ModelNodePtr;

} // namespace md5<|MERGE_RESOLUTION|>--- conflicted
+++ resolved
@@ -62,11 +62,7 @@
 	void skinChanged(const std::string& newSkinName) override;
 
 private:
-<<<<<<< HEAD
-	void render(RenderableCollector& collector, const VolumeTest& volume,
-=======
-	void render(IRenderableCollector& collector, const VolumeTest& volume, 
->>>>>>> 017d5c4e
+	void render(IRenderableCollector& collector, const VolumeTest& volume,
 				const Matrix4& localToWorld, const IRenderEntity& entity) const;
 };
 typedef std::shared_ptr<MD5ModelNode> MD5ModelNodePtr;
