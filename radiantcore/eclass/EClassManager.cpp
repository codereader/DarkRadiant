--- conflicted
+++ resolved
@@ -85,91 +85,6 @@
     return i.first->second;
 }
 
-<<<<<<< HEAD
-void EClassManager::resolveModelInheritance(const std::string& name, const Doom3ModelDef::Ptr& model)
-{
-	if (model->resolved == true) {
-		return; // inheritance already resolved
-	}
-
-	model->resolved = true;
-
-	if (!model->parent.empty())
-	{
-		Models::iterator i = _models.find(model->parent);
-
-		if (i == _models.end()) {
-			rError() << "model " << name
-				<< " inherits unknown model " << model->parent << std::endl;
-		}
-		else {
-			resolveModelInheritance(i->first, i->second);
-
-			// greebo: Only inherit the "mesh" of the parent if the current declaration doesn't have one
-			if (model->mesh.empty())
-			{
-				model->mesh = i->second->mesh;
-			}
-
-			// Only inherit the "skin" of the parent if the current declaration doesn't have one
-			if (model->skin.empty())
-			{
-				model->skin = i->second->skin;
-			}
-
-			// Append all inherited animations, if missing on the child
-			model->anims.insert(i->second->anims.begin(), i->second->anims.end());
-		}
-	}
-}
-
-void EClassManager::parseDefFiles()
-{
-    // Increase the parse stamp for this run
-    _curParseStamp++;
-
-    {
-        ScopedDebugTimer timer("EntityDefs parsed: ");
-        GlobalFileSystem().forEachFile(
-            "def/", "def", [&](const vfs::FileInfo& fileInfo) { parseFile(fileInfo); }
-        );
-    }
-}
-
-void EClassManager::resolveInheritance()
-{
-	// Resolve inheritance on the model classes
-    for (Models::value_type& pair : _models)
-    {
-    	resolveModelInheritance(pair.first, pair.second);
-    }
-
-    // Resolve inheritance for the entities. At this stage the classes
-    // will have the name of their parent, but not an actual pointer to
-    // it
-    for (EntityClasses::value_type& pair : _entityClasses)
-	{
-		// Tell the class to resolve its own inheritance using the given
-		// map as a source for parent lookup
-        pair.second->resolveInheritance(_entityClasses);
-
-        // If the entity has a model path ("model" key), lookup the actual
-        // model and apply its mesh and skin to this entity.
-        if (!pair.second->getModelPath().empty())
-        {
-            Models::iterator j = _models.find(pair.second->getModelPath());
-
-            if (j != _models.end())
-            {
-                pair.second->setModelPath(j->second->mesh);
-                pair.second->setSkin(j->second->skin);
-            }
-        }
-    }
-}
-
-=======
->>>>>>> a1189144
 void EClassManager::ensureDefsLoaded()
 {
     _defLoader.ensureFinished();
