--- conflicted
+++ resolved
@@ -66,6 +66,8 @@
 	int getSurfaceFlags() const override;
 	SurfaceType getSurfaceType() const override;
 	DeformType getDeformType() const override;
+	IShaderExpressionPtr getDeformExpression(std::size_t index) override;
+    std::string getDeformDeclName() override;
 	int getSpectrum() const override;
 	DecalInfo getDecalInfo() const override;
 	Coverage getCoverage() const override;
@@ -73,6 +75,7 @@
 	std::string getDefinition() override;
 	bool isAmbientLight() const override;
 	bool isBlendLight() const override;
+	bool isCubicLight() const;
 	bool isFogLight() const override;
 	bool lightCastsShadows() const override;
 	bool surfaceCastsShadow() const override;
@@ -83,65 +86,12 @@
     const ShaderLayerVector& getAllLayers() const;
 
     IMapExpression::Ptr getLightFalloffExpression() override;
-
-    IMapExpression::Ptr getLightFalloffCubeMapExpression() override;
-
-<<<<<<< HEAD
-=======
-	/*
-	 * Return name of shader.
-	 */
-	std::string getName() const;
-
-	bool IsInUse() const;
-
-	void SetInUse(bool bInUse);
-
-	// get the shader flags
-	int getMaterialFlags() const;
-
-	// test if it's a true shader, or a default shader created to wrap around a texture
-	bool IsDefault() const;
-
-	// get the cull type
-	CullType getCullType() const;
-
-	// Clamp type
-	ClampType getClampType() const;
-
-	int getSurfaceFlags() const;
-
-	SurfaceType getSurfaceType() const;
-
-	// Deform types
-	DeformType getDeformType() const override;
-    IShaderExpressionPtr getDeformExpression(std::size_t index) override;
-    std::string getDeformDeclName() override;
-
-	// Get the spectrum, 0 is the default
-	int getSpectrum() const;
-
-	const DecalInfo& getDecalInfo() const;
-
-	Coverage getCoverage() const;
-
-	// get shader file name (ie the file where this one is defined)
-	const char* getShaderFileName() const;
-
-    const vfs::FileInfo& getShaderFileInfo() const override;
-
-	// Returns the description string of this material
-	std::string getDescription() const;
-
-	// returns the raw definition block
-	std::string getDefinition();
-
+	IMapExpression::Ptr getLightFalloffCubeMapExpression() override;
     std::string getRenderBumpArguments() override;
     std::string getRenderBumpFlatArguments() override;
 
     const std::string& getGuiSurfArgument() override;
 
->>>>>>> 6f79172c
 	// -----------------------------------------
 
 	void realise();
@@ -157,28 +107,8 @@
 	void setName(const std::string& name);
 
 	ShaderLayer* firstLayer() const;
-<<<<<<< HEAD
-=======
-
-    /* Material implementation */
-
-    const ShaderLayerVector& getAllLayers() const;
-
-	bool isAmbientLight() const;
-	bool isBlendLight() const;
-	bool isFogLight() const;
-	bool isCubicLight() const;
-	bool lightCastsShadows() const;
-	bool surfaceCastsShadow() const;
-	bool isDrawn() const;
-	bool isDiscrete() const;
-
-	bool isVisible() const;
-	void setVisible(bool visible);
-
     int getParseFlags() const override;
 
->>>>>>> 6f79172c
 }; // class CShader
 
 typedef std::shared_ptr<CShader> CShaderPtr;
