--- conflicted
+++ resolved
@@ -58,15 +58,6 @@
 
     // the AABB that determines the rendering area
     AABB m_aabb_border;
-
-<<<<<<< HEAD
-    RenderableSolidAABB m_aabb_solid;
-    RenderableWireframeAABB m_aabb_wire;
-=======
-    KeyObserverDelegate _radiusMinObserver;
-    KeyObserverDelegate _radiusMaxObserver;
-    KeyObserverDelegate _shaderObserver;
->>>>>>> 017d5c4e
 
     // dragplanes for resizing using mousedrag
     selection::DragPlanes _dragPlanes;
