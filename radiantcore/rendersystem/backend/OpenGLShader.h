--- conflicted
+++ resolved
@@ -17,11 +17,7 @@
 /**
  * Implementation of the Shader class.
  */
-<<<<<<< HEAD
 class OpenGLShader final : 
-=======
-class OpenGLShader :
->>>>>>> a27d3096
 	public Shader
 {
 private:
@@ -84,11 +80,8 @@
     void insertPasses();
     void removePasses();
 
-<<<<<<< HEAD
     void onMaterialChanged();
     
-=======
->>>>>>> a27d3096
 public:
     /// Construct and initialise
     OpenGLShader(const std::string& name, OpenGLRenderSystem& renderSystem);
