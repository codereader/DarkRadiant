#include "RenderableBrushVertices.h"

#include "ibrush.h"
#include "Brush.h"

namespace brush
{

namespace detail
{

<<<<<<< HEAD
inline void addColouredVertices(const std::vector<Vector3>& sourceVertices, const Vector4& colour, 
    std::vector<MeshVertex>& vertices, std::vector<unsigned int>& indices)
=======
inline void addColouredVertices(const std::vector<Vector3>& sourceVertices, const Vector4& colour,
    std::vector<ArbitraryMeshVertex>& vertices, std::vector<unsigned int>& indices)
>>>>>>> e61117c0
{
    auto indexOffset = static_cast<unsigned int>(vertices.size());

    for (unsigned int i = 0; i < sourceVertices.size(); ++i)
    {
        const auto& vertex = sourceVertices[i];

        vertices.push_back(MeshVertex(vertex, { 0,0,0 }, { 0,0 }, colour));
        indices.push_back(indexOffset + i);
    }
}

}

void RenderableBrushVertices::updateGeometry()
{
    if (!_updateNeeded) return;

    _updateNeeded = false;

    // Get the vertices for our given mode
    const auto& brushVertices = _brush.getVertices(_mode);

    std::vector<MeshVertex> vertices;
    std::vector<unsigned int> indices;

    auto totalSize = brushVertices.size() + _selectedVertices.size();
    vertices.reserve(totalSize);
    indices.reserve(totalSize);

    static const Vector3& vertexColour = GlobalBrushCreator().getSettings().getVertexColour();
    static const Vector3& selectedVertexColour = GlobalBrushCreator().getSettings().getSelectedVertexColour();

    detail::addColouredVertices(brushVertices, { vertexColour, 1 }, vertices, indices);
    detail::addColouredVertices(_selectedVertices, { selectedVertexColour, 1 }, vertices, indices);

    RenderableGeometry::updateGeometryWithData(render::GeometryType::Points, vertices, indices);
}

}<|MERGE_RESOLUTION|>--- conflicted
+++ resolved
@@ -9,13 +9,8 @@
 namespace detail
 {
 
-<<<<<<< HEAD
-inline void addColouredVertices(const std::vector<Vector3>& sourceVertices, const Vector4& colour, 
+inline void addColouredVertices(const std::vector<Vector3>& sourceVertices, const Vector4& colour,
     std::vector<MeshVertex>& vertices, std::vector<unsigned int>& indices)
-=======
-inline void addColouredVertices(const std::vector<Vector3>& sourceVertices, const Vector4& colour,
-    std::vector<ArbitraryMeshVertex>& vertices, std::vector<unsigned int>& indices)
->>>>>>> e61117c0
 {
     auto indexOffset = static_cast<unsigned int>(vertices.size());
 
