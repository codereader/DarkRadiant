#include "Face.h"

#include "ivolumetest.h"
#include "ifilter.h"
#include "itextstream.h"
#include "irenderable.h"

#include "math/Matrix3.h"
#include "shaderlib.h"
#include "texturelib.h"
#include "Winding.h"
#include "selection/algorithm/Texturing.h"

#include "Brush.h"
#include "BrushNode.h"
#include "BrushModule.h"

// The structure that is saved in the undostack
class Face::SavedState final :
    public IUndoMemento
{
public:
    FacePlane::SavedState _planeState;
    TextureProjection _texdefState;
    std::string _materialName;

    SavedState(const Face& face) :
        _planeState(face.getPlane()),
        _texdefState(face.getProjection()),
        _materialName(face.getShader())
    {}
};

Face::Face(Brush& owner) :
    _owner(owner),
    _shader(texdef_name_default(), _owner.getBrushNode().getRenderSystem()),
    _undoStateSaver(nullptr),
    _faceIsVisible(true),
    _windingSurfaceSolid(m_winding),
    _windingSurfaceWireframe(m_winding)
{
    setupSurfaceShader();

    m_plane.initialiseFromPoints(
        Vector3(0, 0, 0), Vector3(64, 0, 0), Vector3(0, 64, 0)
    );
    planeChanged();
    shaderChanged();
}

Face::Face(
    Brush& owner,
    const Vector3& p0,
    const Vector3& p1,
    const Vector3& p2,
    const std::string& shader,
    const TextureProjection& projection
) :
    _owner(owner),
    _shader(shader, _owner.getBrushNode().getRenderSystem()),
    _texdef(projection),
    _undoStateSaver(nullptr),
    _faceIsVisible(true),
    _windingSurfaceSolid(m_winding),
    _windingSurfaceWireframe(m_winding)
{
    setupSurfaceShader();
    m_plane.initialiseFromPoints(p0, p1, p2);
    planeChanged();
    shaderChanged();
}

Face::Face(Brush& owner, const Plane3& plane) :
    _owner(owner),
    _shader("", _owner.getBrushNode().getRenderSystem()),
    _undoStateSaver(nullptr),
    _faceIsVisible(true),
    _windingSurfaceSolid(m_winding),
    _windingSurfaceWireframe(m_winding)
{
    setupSurfaceShader();
    m_plane.setPlane(plane);
    planeChanged();
    shaderChanged();
}

Face::Face(Brush& owner, const Plane3& plane, const Matrix3& textureProjection, const std::string& material) :
    _owner(owner),
    _shader(material, _owner.getBrushNode().getRenderSystem()),
    _undoStateSaver(nullptr),
    _faceIsVisible(true),
    _windingSurfaceSolid(m_winding),
    _windingSurfaceWireframe(m_winding)
{
    setupSurfaceShader();
    m_plane.setPlane(plane);

    _texdef.setTransform(textureProjection);

    planeChanged();
    shaderChanged();
}

Face::Face(Brush& owner, const Face& other) :
    IFace(other),
    IUndoable(other),
    _owner(owner),
    m_plane(other.m_plane),
    _shader(other._shader.getMaterialName(), _owner.getBrushNode().getRenderSystem()),
    _texdef(other.getProjection()),
    _undoStateSaver(nullptr),
    _faceIsVisible(other._faceIsVisible),
    _windingSurfaceSolid(m_winding),
    _windingSurfaceWireframe(m_winding)
{
    setupSurfaceShader();
    planepts_assign(m_move_planepts, other.m_move_planepts);
    planeChanged();
}

Face::~Face()
{
    _surfaceShaderRealised.disconnect();
<<<<<<< HEAD
    _sigDestroyed.emit();
    _sigDestroyed.clear();
}

sigc::signal<void>& Face::signal_faceDestroyed()
{
    return _sigDestroyed;
=======

    // Deallocate the winding surface
    _windingSurfaceSolid.clear();
    _windingSurfaceWireframe.clear();
>>>>>>> e9b256c9
}

void Face::setupSurfaceShader()
{
    _surfaceShaderRealised = _shader.signal_Realised().connect(
        sigc::mem_fun(*this, &Face::realiseShader));

    // If we're already in realised state, call realiseShader right away
    if (_shader.isRealised())
    {
        realiseShader();
    }
}

IBrush& Face::getBrush()
{
    return _owner;
}

Brush& Face::getBrushInternal()
{
    return _owner;
}

void Face::planeChanged()
{
    _windingSurfaceSolid.queueUpdate();
    _windingSurfaceWireframe.queueUpdate();

    revertTransform();
    _owner.onFacePlaneChanged();
}

void Face::realiseShader()
{
    _owner.onFaceShaderChanged();
}

void Face::connectUndoSystem(IUndoSystem& undoSystem)
{
    assert(!_undoStateSaver);

    _shader.setInUse(true);

    _windingSurfaceSolid.queueUpdate();
    _windingSurfaceWireframe.queueUpdate();
    _undoStateSaver = undoSystem.getStateSaver(*this);
}

void Face::disconnectUndoSystem(IUndoSystem& undoSystem)
{
    assert(_undoStateSaver);
    _undoStateSaver = nullptr;
    undoSystem.releaseStateSaver(*this);

    // Disconnect the renderable winding vertices from the scene
    _windingSurfaceSolid.clear();
    _windingSurfaceWireframe.clear();
    _shader.setInUse(false);
}

void Face::undoSave()
{
    if (_undoStateSaver)
    {
        _undoStateSaver->saveState();
    }
}

// undoable
IUndoMementoPtr Face::exportState() const
{
    return std::make_shared<SavedState>(*this);
}

void Face::importState(const IUndoMementoPtr& data)
{
    undoSave();

    auto state = std::static_pointer_cast<SavedState>(data);

    state->_planeState.exportState(getPlane());
    setShader(state->_materialName);
    _texdef = state->_texdefState;

    planeChanged();
    _owner.onFaceConnectivityChanged();
    texdefChanged();
    _owner.onFaceShaderChanged();
}

void Face::flipWinding() {
    m_plane.reverse();
    planeChanged();
}

bool Face::intersectVolume(const VolumeTest& volume) const
{
    if (!m_winding.empty())
    {
        const Plane3& plane = m_planeTransformed.getPlane();
        return volume.TestPlane(Plane3(plane.normal(), -plane.dist()));
    }
    else
    {
        // Empty winding, return false
        return false;
    }
}

bool Face::intersectVolume(const VolumeTest& volume, const Matrix4& localToWorld) const
{
    if (m_winding.size() > 0)
    {
        return volume.TestPlane(Plane3(plane3().normal(), -plane3().dist()), localToWorld);
    }
    else
    {
        // Empty winding, return false
        return false;
    }
}

void Face::renderWireframe(IRenderableCollector& collector, const Matrix4& localToWorld,
    const IRenderEntity& entity) const
{
    collector.addRenderable(*entity.getWireShader(), m_winding, localToWorld,
                            nullptr, &entity);
}

void Face::setRenderSystem(const RenderSystemPtr& renderSystem)
{
    _shader.setRenderSystem(renderSystem);

    // Update the visibility flag, we might have switched shaders
    const ShaderPtr& shader = _shader.getGLShader();

    _faceIsVisible = shader && shader->getMaterial()->isVisible();

    _windingSurfaceSolid.clear();
    _windingSurfaceWireframe.clear();
}

void Face::transformTexDefLocked(const Matrix4& transform)
{
    Vector3 vertices[3] =
    {
        m_winding[0].vertex,
        m_winding[1].vertex,
        m_winding[2].vertex
    };

    Vector2 texcoords[3] =
    {
        m_winding[0].texcoord,
        m_winding[1].texcoord,
        m_winding[2].texcoord
    };

    // Transform the vertices
    vertices[0] = transform.transformPoint(vertices[0]);
    vertices[1] = transform.transformPoint(vertices[1]);
    vertices[2] = transform.transformPoint(vertices[2]);

    // Keep the texture coords, recalculate the texture projection
    m_texdefTransformed.calculateFromPoints(vertices, texcoords, m_planeTransformed.getPlane().normal());
}

void Face::translate(const Vector3& translation)
{
    m_planeTransformed.translate(translation);
    
    if (GlobalBrush().textureLockEnabled() && m_winding.size() >= 3)
    {
        transformTexDefLocked(Matrix4::getTranslation(translation));
    }

    _owner.onFacePlaneChanged();
    updateWinding();
}

void Face::transform(const Matrix4& transform)
{
    // Transform the FacePlane using the given matrix (before the tex def is recalculated)
    m_planeTransformed.transform(transform);

    if (GlobalBrush().textureLockEnabled() && m_winding.size() >= 3)
    {
        transformTexDefLocked(transform);
    }

    _owner.onFacePlaneChanged();
    updateWinding();
}

void Face::assign_planepts(const PlanePoints planepts)
{
    m_planeTransformed.initialiseFromPoints(
        planepts[0], planepts[1], planepts[2]
    );
    _owner.onFacePlaneChanged();
    updateWinding();
}

/// \brief Reverts the transformable state of the brush to identity.
void Face::revertTransform()
{
    m_planeTransformed = m_plane;
    planepts_assign(m_move_planeptsTransformed, m_move_planepts);
    m_texdefTransformed = _texdef;
    updateWinding();
    emitTextureCoordinates();
}

void Face::freezeTransform()
{
    undoSave();
    m_plane = m_planeTransformed;
    planepts_assign(m_move_planepts, m_move_planeptsTransformed);
    _texdef = m_texdefTransformed;
    updateWinding();
}

void Face::updateWinding()
{
    _windingSurfaceSolid.queueUpdate();
    _windingSurfaceWireframe.queueUpdate();
    m_winding.updateNormals(m_plane.getPlane().normal());
}

void Face::update_move_planepts_vertex(std::size_t index, PlanePoints planePoints) {
    std::size_t numpoints = getWinding().size();
    ASSERT_MESSAGE(index < numpoints, "update_move_planepts_vertex: invalid index");

    std::size_t opposite = getWinding().opposite(index);
    std::size_t adjacent = getWinding().wrap(opposite + numpoints - 1);
    planePoints[0] = getWinding()[opposite].vertex;
    planePoints[1] = getWinding()[index].vertex;
    planePoints[2] = getWinding()[adjacent].vertex;
    // winding points are very inaccurate, so they must be quantised before using them to generate the face-plane
    planepts_quantise(planePoints, GRID_MIN);
}

void Face::snapto(float snap) {
    if (contributes()) {
        PlanePoints planePoints;
        update_move_planepts_vertex(0, planePoints);
        planePoints[0].snap(snap);
        planePoints[1].snap(snap);
        planePoints[2].snap(snap);
        assign_planepts(planePoints);
        freezeTransform();
        SceneChangeNotify();
        if (!m_plane.getPlane().isValid()) {
            rError() << "WARNING: invalid plane after snap to grid\n";
        }
    }
}

void Face::testSelect(SelectionTest& test, SelectionIntersection& best) {
    m_winding.testSelect(test, best);
}

void Face::testSelect_centroid(SelectionTest& test, SelectionIntersection& best) {
    test.TestPoint(m_centroid, best);
}

void Face::shaderChanged()
{
    emitTextureCoordinates();
    _owner.onFaceShaderChanged();

    // Update the visibility flag, but leave out the contributes() check
    const ShaderPtr& shader = getFaceShader().getGLShader();
    _faceIsVisible = shader && shader->getMaterial()->isVisible();

    _windingSurfaceSolid.queueUpdate();
    _windingSurfaceWireframe.queueUpdate();
    planeChanged();
    SceneChangeNotify();
}

const std::string& Face::getShader() const
{
    return _shader.getMaterialName();
}

void Face::setShader(const std::string& name)
{
    undoSave();

    auto ssr = getShiftScaleRotation();

    _shader.setMaterialName(name);

    // Adjust the scale to match the previous material
    auto newSsr = getShiftScaleRotation();

    newSsr.scale[0] = ssr.scale[0];
    newSsr.scale[1] = ssr.scale[1];

    setShiftScaleRotation(newSsr);

    shaderChanged();
}

void Face::revertTexdef()
{
    m_texdefTransformed = _texdef;
}

void Face::texdefChanged()
{
    revertTexdef();
    emitTextureCoordinates();

    // Fire the signal to update the Texture Tools
    signal_texdefChanged().emit();
}

const TextureProjection& Face::getProjection() const
{
    return _texdef;
}

TextureProjection& Face::getProjection()
{
    return _texdef;
}

Matrix3 Face::getProjectionMatrix() const
{
    return getProjection().getMatrix();
}

void Face::setProjectionMatrix(const Matrix3& projection)
{
    getProjection().setTransform(projection);
    texdefChanged();
}

void Face::GetTexdef(TextureProjection& projection) const
{
    projection = _texdef;
}

void Face::SetTexdef(const TextureProjection& projection)
{
    undoSave();
    _texdef = projection;
    texdefChanged();
}

ShiftScaleRotation Face::getShiftScaleRotation() const
{
    return _texdef.getShiftScaleRotation(_shader.getWidth(), _shader.getHeight());
}

void Face::setShiftScaleRotation(const ShiftScaleRotation& ssr)
{
    undoSave();

    // Construct the matrix from the adjusted shift/scale/rotate values
    _texdef.setFromShiftScaleRotate(ssr, _shader.getWidth(), _shader.getHeight());

    texdefChanged();
}

Vector2 Face::getTexelScale() const
{
    auto imageWidth = _shader.getWidth();
    auto imageHeight = _shader.getHeight();

    auto textureMatrix = _texdef.getMatrix();

    // Multiplying the image dimensions onto the texture matrix yields
    // the base vectors in texel space. Take the length to get the covered texels per world unit
    return Vector2(
        Vector2(textureMatrix.xx() * imageWidth, textureMatrix.xy() * imageHeight).getLength(),
        Vector2(textureMatrix.yx() * imageWidth, textureMatrix.yy() * imageHeight).getLength()
    );
}

float Face::getTextureAspectRatio() const
{
    return _shader.getTextureAspectRatio();
}

// Returns the index pair forming an edge, keeping the winding direction intact
inline std::pair<std::size_t, std::size_t> getEdgeIndexPair(std::size_t first, std::size_t second, std::size_t windingSize)
{
    if (first > second || second == windingSize - 1 && first == 0)
    {
        std::swap(first, second);
    }

    return std::make_pair(first, second);
}

void Face::applyShaderFromFace(const Face& other)
{
    undoSave();

    // Apply the material of the other face
    setShader(other.getShader());

    // Retrieve the textureprojection from the source face
    TextureProjection projection;
    other.GetTexdef(projection);

    // The list of shared vertices (other face index => this face index)
    std::vector<std::pair<std::size_t, std::size_t>> sharedVertices;

    // Let's see whether this face is sharing any 3D coordinates with the other one
    // It's important to iterate over ascending indices of the other face, since we need to keep the winding order
    for (std::size_t i = 0; i < other.m_winding.size(); ++i)
    {
        for (std::size_t j = 0; j < m_winding.size(); ++j)
        {
            // Check if the vertices are matching
            if (math::isNear(m_winding[j].vertex, other.m_winding[i].vertex, 0.001))
            {
                // Match found, add to list
                sharedVertices.emplace_back(std::make_pair(i, j));
                break;
            }
        }
    }

    // Do we have a shared edge?
    if (sharedVertices.size() == 2)
    {
        auto edgeIndices = getEdgeIndexPair(sharedVertices[0].first, sharedVertices[1].first, other.m_winding.size());

        // We wrap the texture around the shared edge, check the UV scale perpendicular to that edge
        auto edgeCenter = (other.m_winding[edgeIndices.first].vertex + other.m_winding[edgeIndices.second].vertex) * 0.5;

        // Construct an edge vector, following the winding direction
        auto edge = other.m_winding[edgeIndices.second].vertex - other.m_winding[edgeIndices.first].vertex;

        // Construct a vector that is orthogonal to the edge, pointing outwards
        auto outwardsDirection = edge.cross(other.m_planeTransformed.getPlane().normal());

        // Pick a point outside face, placing that orthogonal vector on the edge center
        auto extrapolatedPoint = edgeCenter + outwardsDirection;
        auto extrapolationLength = outwardsDirection.getLength();
        auto extrapolatedTexcoords = other.m_texdefTransformed.getTextureCoordsForVertex(
            extrapolatedPoint, other.m_planeTransformed.getPlane().normal(), Matrix4::getIdentity()
        );

        // Construct an edge vector on this target face, keeping the winding order
        edgeIndices = getEdgeIndexPair(sharedVertices[0].second, sharedVertices[1].second, m_winding.size());

        auto targetFaceEdge = m_winding[edgeIndices.second].vertex - m_winding[edgeIndices.first].vertex;
        auto inwardsDirection = -targetFaceEdge.cross(m_planeTransformed.getPlane().normal()).getNormalised();

        // Calculate a point on this face plane, with the same distance from the edge center as on the source face
        auto pointOnThisFacePlane = edgeCenter + inwardsDirection * extrapolationLength;

        // Now we have 3 vertices and 3 texcoords to calculate the matching texdef
        Vector3 vertices[3] =
        {
            m_winding[sharedVertices[0].second].vertex,
            m_winding[sharedVertices[1].second].vertex,
            pointOnThisFacePlane
        };

        // Use the shared texcoords we found on the other face, and the third one we calculated
        Vector2 texcoords[3] =
        {
            other.m_winding[sharedVertices[0].first].texcoord,
            other.m_winding[sharedVertices[1].first].texcoord,
            extrapolatedTexcoords
        };

        setTexDefFromPoints(vertices, texcoords);
        _texdef = m_texdefTransformed; // freeze that matrix
        return;
    }
    else
    {
        // Just use the other projection, as-is
        SetTexdef(projection);
    }
}

void Face::setTexDefFromPoints(const Vector3 points[3], const Vector2 uvs[3])
{
    m_texdefTransformed.calculateFromPoints(points, uvs, getPlane3().normal());

    emitTextureCoordinates();

    // Fire the signal to update the Texture Tools
    signal_texdefChanged().emit();
}

void Face::shiftTexdef(float s, float t)
{
    undoSave();
    _texdef.shift(s, t);
    texdefChanged();
}

void Face::shiftTexdefByPixels(float sPixels, float tPixels)
{
    // Scale down the s,t translation using the active texture dimensions
    shiftTexdef(sPixels / _shader.getWidth(), tPixels / _shader.getHeight());
}

void Face::scaleTexdef(float sFactor, float tFactor)
{
    selection::algorithm::TextureScaler::ScaleFace(*this, { sFactor, tFactor });
}

void Face::rotateTexdef(float angle)
{
    selection::algorithm::TextureRotator::RotateFace(*this, degrees_to_radians(angle));
}

void Face::fitTexture(float s_repeat, float t_repeat) {
    undoSave();
    _texdef.fitTexture(_shader.getWidth(), _shader.getHeight(), m_plane.getPlane().normal(), m_winding, s_repeat, t_repeat);
    texdefChanged();
}

void Face::flipTexture(unsigned int flipAxis)
{
    selection::algorithm::TextureFlipper::FlipFace(*this, flipAxis);
}

void Face::alignTexture(AlignEdge align)
{
    undoSave();
    _texdef.alignTexture(align, m_winding);
    texdefChanged();
}

void Face::emitTextureCoordinates() 
{
    m_texdefTransformed.emitTextureCoordinates(m_winding, m_planeTransformed.getPlane().normal(), Matrix4::getIdentity());
}

void Face::applyDefaultTextureScale()
{
    _texdef = TextureProjection::ConstructDefault(_shader.getWidth(), _shader.getHeight());
    texdefChanged();
}

const Vector3& Face::centroid() const {
    return m_centroid;
}

void Face::construct_centroid() {
    // Take the plane and let the winding calculate the centroid
    m_centroid = m_winding.centroid(plane3());
}

const Winding& Face::getWinding() const {
    return m_winding;
}
Winding& Face::getWinding() {
    return m_winding;
}

render::RenderableWinding& Face::getWindingSurfaceSolid()
{
    return _windingSurfaceSolid;
}

render::RenderableWinding& Face::getWindingSurfaceWireframe()
{
    return _windingSurfaceWireframe;
}

const Plane3& Face::plane3() const
{
    _owner.onFaceEvaluateTransform();
    return m_planeTransformed.getPlane();
}

const Plane3& Face::getPlane3() const
{
    return m_plane.getPlane();
}

FacePlane& Face::getPlane() {
    return m_plane;
}
const FacePlane& Face::getPlane() const {
    return m_plane;
}

SurfaceShader& Face::getFaceShader() {
    return _shader;
}
const SurfaceShader& Face::getFaceShader() const {
    return _shader;
}

bool Face::contributes() const {
    return m_winding.size() > 2;
}

bool Face::is_bounded() const {
    for (Winding::const_iterator i = m_winding.begin(); i != m_winding.end(); ++i) {
        if (i->adjacent == brush::c_brush_maxFaces) {
            return false;
        }
    }
    return true;
}

void Face::normaliseTexture()
{
    selection::algorithm::TextureNormaliser::NormaliseFace(*this);
}

bool Face::isVisible() const
{
    return _faceIsVisible;
}

void Face::onBrushVisibilityChanged(bool visible)
{
    if (!visible)
    {
        // Disconnect our renderable when the owning brush goes invisible
        _windingSurfaceSolid.clear();
        _windingSurfaceWireframe.clear();
    }
    else
    {
        // Update the vertex buffers next time we need to render
        _windingSurfaceSolid.queueUpdate();
        _windingSurfaceWireframe.queueUpdate();
    }
}

void Face::updateFaceVisibility()
{
    auto newValue = contributes() && getFaceShader().getGLShader()->getMaterial()->isVisible();
    
    // Notify the owning brush if the value changes
    if (newValue != _faceIsVisible)
    {
        _faceIsVisible = newValue;
        _owner.getBrushNode().onFaceVisibilityChanged();
    }
}

sigc::signal<void>& Face::signal_texdefChanged()
{
    static sigc::signal<void> _sigTexdefChanged;
    return _sigTexdefChanged;
}<|MERGE_RESOLUTION|>--- conflicted
+++ resolved
@@ -121,20 +121,17 @@
 Face::~Face()
 {
     _surfaceShaderRealised.disconnect();
-<<<<<<< HEAD
     _sigDestroyed.emit();
     _sigDestroyed.clear();
-}
-
-sigc::signal<void>& Face::signal_faceDestroyed()
-{
-    return _sigDestroyed;
-=======
 
     // Deallocate the winding surface
     _windingSurfaceSolid.clear();
     _windingSurfaceWireframe.clear();
->>>>>>> e9b256c9
+}
+
+sigc::signal<void>& Face::signal_faceDestroyed()
+{
+    return _sigDestroyed;
 }
 
 void Face::setupSurfaceShader()
