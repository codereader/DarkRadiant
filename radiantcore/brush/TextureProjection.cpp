#include "TextureProjection.h"

#include "registry/CachedKey.h"
#include "texturelib.h"
#include "itextstream.h"
#include <limits>

TextureProjection::TextureProjection() :
    TextureProjection(Default())
{}

TextureProjection::TextureProjection(const TextureProjection& other) :
    TextureProjection(other._matrix)
{}

TextureProjection::TextureProjection(const TextureMatrix& otherMatrix) :
    _matrix(otherMatrix)
{}

TextureProjection TextureProjection::ConstructDefault(std::size_t width, std::size_t height)
{
    // Default-construct to get the default matrix
    TextureProjection projection;

    // Scale the matrix components to fit the texture dimensions
    projection._matrix.addScale(width, height);

    return projection;
}

TextureMatrix TextureProjection::Default()
{
    // Cache the registry key because this constructor is called a lot
    static registry::CachedKey<float> scaleKey(
        "user/ui/textures/defaultTextureScale"
    );

    ShiftScaleRotation ssr;

    double scale = scaleKey.get();
    ssr.scale[0] = ssr.scale[1] = scale;

    return TextureMatrix(ssr);
}

TextureProjection& TextureProjection::operator=(const TextureProjection& other)
{
    _matrix = other._matrix;
    return *this;
}

void TextureProjection::setTransform(const Matrix3& transform)
{
    // Check the matrix for validity
    if ((transform.xx() != 0 || transform.yx() != 0) && (transform.xy() != 0 || transform.yy() != 0))
    {
        _matrix = TextureMatrix(transform);
    }
    else
    {
        rError() << "invalid texture matrix" << std::endl;
    }
}

void TextureProjection::setTransformFromMatrix4(const Matrix4& transform)
{
    setTransform(getTextureMatrixFromMatrix4(transform));
}

ShiftScaleRotation TextureProjection::getShiftScaleRotation(std::size_t width, std::size_t height) const
{
    return _matrix.getShiftScaleRotation(width, height);
}

void TextureProjection::setFromShiftScaleRotate(const ShiftScaleRotation& ssr, std::size_t width, std::size_t height)
{
    _matrix = TextureMatrix(ssr);

    // We need to do the opposite adjustments as in getShiftScaleRotation()
    // The incoming values need to be scaled down, respectively.
    _matrix.addScale(width, height);
}

Matrix4 TextureProjection::getMatrix4() const
{
    return getMatrix4FromTextureMatrix(_matrix.getMatrix3());
}

Matrix3 TextureProjection::getMatrix() const
{
    return _matrix.getMatrix3();
}

<<<<<<< HEAD
void TextureProjection::shift(double s, double t)
{
    _matrix.shift(s, t);
}

void TextureProjection::normalise(float width, float height)
{
    _matrix.normalise(width, height);
=======
/* greebo: This returns the basis vectors of the texture (plane) space.
 * The vectors are normalised and stored within the basis matrix <basis>
 * as line vectors.
 *
 * Note: the normal vector MUST be normalised already when this function is called,
 * but this should be fulfilled as it represents a FacePlane vector (which is usually normalised)
 */
Matrix4 TextureProjection::getBasisForNormal(const Vector3& normal) const {

    Vector3 texS, texT;
    ComputeAxisBase(normal, texS, texT);

    Matrix4 basis = Matrix4::getIdentity();
    basis.setXCol(texS);
    basis.setYCol(texT);
    basis.setZCol(normal);

    // At this point the basis matrix contains three lines that are
    // perpendicular to each other.

    // The x-line of <basis> contains the <texS> basis vector (within the face plane)
    // The y-line of <basis> contains the <texT> basis vector (within the face plane)
    // The z-line of <basis> contains the <normal> basis vector (perpendicular to the face plane)

    basis.transpose();

    return basis;
}

void TextureProjection::transformLocked(std::size_t width, std::size_t height, const Plane3& plane, const Matrix4& identity2transformed) {
    //rMessage() << "identity2transformed: " << identity2transformed << "\n";

    //rMessage() << "plane.normal(): " << plane.normal() << "\n";

    Vector3 normalTransformed(identity2transformed.transformDirection(plane.normal()));

  //rMessage() << "normalTransformed: " << normalTransformed << "\n";

  // identity: identity space
  // transformed: transformation
  // stIdentity: base st projection space before transformation
  // stTransformed: base st projection space after transformation
  // stOriginal: original texdef space

  // stTransformed2stOriginal = stTransformed -> transformed -> identity -> stIdentity -> stOriginal

    Matrix4 identity2stIdentity = getBasisForNormal(plane.normal());
    //rMessage() << "identity2stIdentity: " << identity2stIdentity << "\n";

    Matrix4 transformed2stTransformed = getBasisForNormal(normalTransformed);

    Matrix4 stTransformed2identity(
        transformed2stTransformed.getMultipliedBy(identity2transformed).getInverse()
    );

    Vector3 originalProjectionAxis(
        identity2stIdentity.getInverse().zCol3()
    );

    Vector3 transformedProjectionAxis(stTransformed2identity.zCol3());

    Matrix4 stIdentity2stOriginal = getTransform();
    Matrix4 identity2stOriginal = stIdentity2stOriginal.getMultipliedBy(identity2stIdentity);

    //rMessage() << "originalProj: " << originalProjectionAxis << "\n";
    //rMessage() << "transformedProj: " << transformedProjectionAxis << "\n";
    double dot = originalProjectionAxis.dot(transformedProjectionAxis);
    //rMessage() << "dot: " << dot << "\n";
    if (dot == 0) {
        // The projection axis chosen for the transformed normal is at 90 degrees
        // to the transformed projection axis chosen for the original normal.
        // This happens when the projection axis is ambiguous - e.g. for the plane
        // 'X == Y' the projection axis could be either X or Y.
        //rMessage() << "flipped\n";
#if 0
            rMessage() << "projection off by 90\n";
        rMessage() << "normal: ";
        print_vector3(plane.normal());
        rMessage() << "original projection: ";
        print_vector3(originalProjectionAxis);
        rMessage() << "transformed projection: ";
            print_vector3(transformedProjectionAxis);
#endif

            Matrix4 identityCorrected = matrix4_reflection_for_plane45(plane, originalProjectionAxis, transformedProjectionAxis);

            identity2stOriginal = identity2stOriginal.getMultipliedBy(identityCorrected);
        }

        Matrix4 stTransformed2stOriginal = identity2stOriginal.getMultipliedBy(stTransformed2identity);

        setTransform((float)width, (float)height, stTransformed2stOriginal);
        normalise((float)width, (float)height);
>>>>>>> 7c77231b
}

// Fits a texture to a brush face
void TextureProjection::fitTexture(std::size_t width, std::size_t height,
                                   const Vector3& normal, const Winding& winding,
                                   float s_repeat, float t_repeat)
{
    if (winding.size() < 3)
    {
        return;
    }

    // Sanity-check the matrix, if it contains any NaNs or INFs we fall back to the default projection (#5371)
    Matrix4 st2tex = _matrix.isSane() ? getMatrix4() : getMatrix4FromTextureMatrix(Default().getMatrix3());

    // the current texture transform
    Matrix4 local2tex = st2tex;
    {
        Matrix4 xyz2st = getBasisTransformForNormal(normal);
        local2tex.multiplyBy(xyz2st);
    }

    // the bounds of the current texture transform
    AABB bounds;
    for (const auto& vertex : winding)
    {
        bounds.includePoint(local2tex.transformPoint(vertex.vertex));
    }
    bounds.origin.z() = 0;
    bounds.extents.z() = 1;

    // the bounds of a perfectly fitted texture transform
    AABB perfect(Vector3(s_repeat * 0.5, t_repeat * 0.5, 0),
                 Vector3(s_repeat * 0.5, t_repeat * 0.5, 1));

    // the difference between the current texture transform and the perfectly fitted transform
    Matrix4 diffMatrix = Matrix4::getTranslation(bounds.origin - perfect.origin);
	diffMatrix.scaleBy(bounds.extents / perfect.extents, perfect.origin);
	diffMatrix.invert();

    // apply the difference to the current texture transform
    st2tex.premultiplyBy(diffMatrix);

    setTransformFromMatrix4(st2tex);
    normalise((float)width, (float)height);
}

void TextureProjection::alignTexture(IFace::AlignEdge align, const Winding& winding)
{
    if (winding.empty()) return;

    // The edges in texture space, sorted the same as in the winding
    std::vector<Vector2> texEdges(winding.size());

    // Calculate all edges in texture space
    for (std::size_t i = 0, j = 1; i < winding.size(); ++i, j = winding.next(j))
    {
        texEdges[i] = winding[j].texcoord - winding[i].texcoord;
    }

    // Find the edge which is nearest to the s,t base vector, to classify them as "top" or "left"
    std::size_t bottomEdge = findBestEdgeForDirection(Vector2(1,0), texEdges);
    std::size_t leftEdge = findBestEdgeForDirection(Vector2(0,1), texEdges);
    std::size_t rightEdge = findBestEdgeForDirection(Vector2(0,-1), texEdges);
    std::size_t topEdge = findBestEdgeForDirection(Vector2(-1,0), texEdges);

    // The bottom edge is the one with the larger T texture coordinate
    if (winding[topEdge].texcoord.y() > winding[bottomEdge].texcoord.y())
    {
        std::swap(topEdge, bottomEdge);
    }

    // The right edge is the one with the larger S texture coordinate
    if (winding[rightEdge].texcoord.x() < winding[leftEdge].texcoord.x())
    {
        std::swap(rightEdge, leftEdge);
    }

    // Find the winding vertex index we're calculating the delta for
    std::size_t windingIndex = 0;
    // The dimension to move (1 for top/bottom, 0 for left right)
    std::size_t dim = 0;

    switch (align)
    {
    case IFace::AlignEdge::Top:
        windingIndex = topEdge;
        dim = 1;
        break;
    case IFace::AlignEdge::Bottom:
        windingIndex = bottomEdge;
        dim = 1;
        break;
    case IFace::AlignEdge::Left:
        windingIndex = leftEdge;
        dim = 0;
        break;
    case IFace::AlignEdge::Right:
        windingIndex = rightEdge;
        dim = 0;
        break;
    };

    Vector2 snapped = winding[windingIndex].texcoord;

    // Snap the dimension we're going to change only (s for left/right, t for top/bottom)
    snapped[dim] = float_snapped(snapped[dim], 1.0);

    Vector2 delta = snapped - winding[windingIndex].texcoord;

    // Shift the texture such that we hit the snapped coordinate
    // be sure to invert the s coordinate
    shift(-delta.x(), delta.y());
}

Matrix4 TextureProjection::getWorldToTexture(const Vector3& normal, const Matrix4& localToWorld) const
{
    // See the emitTextureCoordinates() method for more comments on these transformation steps

    // Texture Projection
    auto local2tex = getMatrix4();

    // Axis Base
    auto xyz2st = getBasisTransformForNormal(localToWorld.transformDirection(normal));
    local2tex.multiplyBy(xyz2st);

    // L2W (usually an identity transform)
    local2tex.multiplyBy(localToWorld);

    return local2tex;
}

void TextureProjection::emitTextureCoordinates(Winding& winding, const Vector3& normal, const Matrix4& localToWorld) const
{
    // Quit if we have less than three points (degenerate brushes?)
    if (winding.size() < 3) return;

    // Load the 2D texture projection matrix, transforming XY coordinates to UV
    auto local2tex = getMatrix4();

    // Using the face's normal we can construct a rotation transformation,
    // which rotates world space such that the Z axis is aligned with the face normal.
    // After this stage we only need to consider the XY part of the 3D vertices.
    auto xyz2st = getBasisTransformForNormal(localToWorld.transformDirection(normal));

    // Transform the basis vectors with the according texture scale, rotate and shift operations
    // These are contained in the local2tex matrix, so the matrices have to be multiplied.
    local2tex.multiplyBy(xyz2st);

    // Calculate the tangent and bitangent vectors to allow the correct openGL transformations
<<<<<<< HEAD
    auto tangent(local2tex.getTransposed().xCol().getVector3().getNormalised());
    auto bitangent(local2tex.getTransposed().yCol().getVector3().getNormalised());
=======
    Vector3 tangent(local2tex.getTransposed().xCol3().getNormalised());
    Vector3 bitangent(local2tex.getTransposed().yCol3().getNormalised());
>>>>>>> 7c77231b

    // Transform the texture basis vectors into the "BrushFace space"
    // usually the localToWorld matrix is identity, so this doesn't do anything.
    local2tex.multiplyBy(localToWorld);

    // Cycle through the winding vertices and apply the texture transformation matrix
    // onto each of them.
    for (auto& vertex : winding)
    {
        auto texcoord = local2tex.transformPoint(vertex.vertex);

        // Store the s,t coordinates into the winding texcoord vector
        vertex.texcoord[0] = texcoord[0];
        vertex.texcoord[1] = texcoord[1];

        // Save the tangent and bitangent vectors, they are the same for all the face vertices
        vertex.tangent = tangent;
        vertex.bitangent = bitangent;
    }
}

Vector2 TextureProjection::getTextureCoordsForVertex(const Vector3& point, const Vector3& normal, const Matrix4& localToWorld) const
{
    auto local2tex = getWorldToTexture(normal, localToWorld);
    
    auto texcoord = local2tex.transformPoint(point);

    return { texcoord.x(), texcoord.y() };
}

void TextureProjection::calculateFromPoints(const Vector3 points[3], const Vector2 uvs[3], const Vector3& normal)
{
    // Calculate the texture projection for the desired set of UVs and XYZ

    // The texture projection matrix is applied to the vertices after they have been
    // transformed by the axis base transform (which depends on this face's normal):
    // T * AB * vertex = UV
    // 
    // Applying AB to the vertices will yield: T * P = texcoord
    // with P containing the axis-based transformed vertices.
    // 
    // If the above should be solved for T, expanding the above multiplication 
    // sets up six equations to calculate the 6 unknown components of T.
    // 
    // We can arrange the 6 equations in matrix form: T * A = B
    // T is the 3x3 texture matrix.
    // A contains the XY coords in its columns (Z is ignored since we 
    // applied the axis base), B contains the UV coords in its columns.
    // The third component of all columns in both matrices is 1.
    // 
    // We can solve the above by inverting A: T = B * inv(A)

    // Get the axis base for this face, we need the XYZ points in that state
    // to reverse-calculate the desired texture transform
    auto axisBase = getBasisTransformForNormal(normal);

    // Rotate the three incoming world vertices into the local face plane
    Vector3 localPoints[] =
    {
        axisBase * points[0],
        axisBase * points[1],
        axisBase * points[2],
    };

    // Arrange the XYZ coords into the columns of matrix A
    auto xyz = Matrix3::byColumns(localPoints[0].x(), localPoints[0].y(), 1,
        localPoints[1].x(), localPoints[1].y(), 1,
        localPoints[2].x(), localPoints[2].y(), 1);

    auto uv = Matrix3::byColumns(uvs[0].x(), uvs[0].y(), 1,
        uvs[1].x(), uvs[1].y(), 1,
        uvs[2].x(), uvs[2].y(), 1);

    setTransform(uv * xyz.getFullInverse());
}<|MERGE_RESOLUTION|>--- conflicted
+++ resolved
@@ -91,7 +91,6 @@
     return _matrix.getMatrix3();
 }
 
-<<<<<<< HEAD
 void TextureProjection::shift(double s, double t)
 {
     _matrix.shift(s, t);
@@ -100,101 +99,6 @@
 void TextureProjection::normalise(float width, float height)
 {
     _matrix.normalise(width, height);
-=======
-/* greebo: This returns the basis vectors of the texture (plane) space.
- * The vectors are normalised and stored within the basis matrix <basis>
- * as line vectors.
- *
- * Note: the normal vector MUST be normalised already when this function is called,
- * but this should be fulfilled as it represents a FacePlane vector (which is usually normalised)
- */
-Matrix4 TextureProjection::getBasisForNormal(const Vector3& normal) const {
-
-    Vector3 texS, texT;
-    ComputeAxisBase(normal, texS, texT);
-
-    Matrix4 basis = Matrix4::getIdentity();
-    basis.setXCol(texS);
-    basis.setYCol(texT);
-    basis.setZCol(normal);
-
-    // At this point the basis matrix contains three lines that are
-    // perpendicular to each other.
-
-    // The x-line of <basis> contains the <texS> basis vector (within the face plane)
-    // The y-line of <basis> contains the <texT> basis vector (within the face plane)
-    // The z-line of <basis> contains the <normal> basis vector (perpendicular to the face plane)
-
-    basis.transpose();
-
-    return basis;
-}
-
-void TextureProjection::transformLocked(std::size_t width, std::size_t height, const Plane3& plane, const Matrix4& identity2transformed) {
-    //rMessage() << "identity2transformed: " << identity2transformed << "\n";
-
-    //rMessage() << "plane.normal(): " << plane.normal() << "\n";
-
-    Vector3 normalTransformed(identity2transformed.transformDirection(plane.normal()));
-
-  //rMessage() << "normalTransformed: " << normalTransformed << "\n";
-
-  // identity: identity space
-  // transformed: transformation
-  // stIdentity: base st projection space before transformation
-  // stTransformed: base st projection space after transformation
-  // stOriginal: original texdef space
-
-  // stTransformed2stOriginal = stTransformed -> transformed -> identity -> stIdentity -> stOriginal
-
-    Matrix4 identity2stIdentity = getBasisForNormal(plane.normal());
-    //rMessage() << "identity2stIdentity: " << identity2stIdentity << "\n";
-
-    Matrix4 transformed2stTransformed = getBasisForNormal(normalTransformed);
-
-    Matrix4 stTransformed2identity(
-        transformed2stTransformed.getMultipliedBy(identity2transformed).getInverse()
-    );
-
-    Vector3 originalProjectionAxis(
-        identity2stIdentity.getInverse().zCol3()
-    );
-
-    Vector3 transformedProjectionAxis(stTransformed2identity.zCol3());
-
-    Matrix4 stIdentity2stOriginal = getTransform();
-    Matrix4 identity2stOriginal = stIdentity2stOriginal.getMultipliedBy(identity2stIdentity);
-
-    //rMessage() << "originalProj: " << originalProjectionAxis << "\n";
-    //rMessage() << "transformedProj: " << transformedProjectionAxis << "\n";
-    double dot = originalProjectionAxis.dot(transformedProjectionAxis);
-    //rMessage() << "dot: " << dot << "\n";
-    if (dot == 0) {
-        // The projection axis chosen for the transformed normal is at 90 degrees
-        // to the transformed projection axis chosen for the original normal.
-        // This happens when the projection axis is ambiguous - e.g. for the plane
-        // 'X == Y' the projection axis could be either X or Y.
-        //rMessage() << "flipped\n";
-#if 0
-            rMessage() << "projection off by 90\n";
-        rMessage() << "normal: ";
-        print_vector3(plane.normal());
-        rMessage() << "original projection: ";
-        print_vector3(originalProjectionAxis);
-        rMessage() << "transformed projection: ";
-            print_vector3(transformedProjectionAxis);
-#endif
-
-            Matrix4 identityCorrected = matrix4_reflection_for_plane45(plane, originalProjectionAxis, transformedProjectionAxis);
-
-            identity2stOriginal = identity2stOriginal.getMultipliedBy(identityCorrected);
-        }
-
-        Matrix4 stTransformed2stOriginal = identity2stOriginal.getMultipliedBy(stTransformed2identity);
-
-        setTransform((float)width, (float)height, stTransformed2stOriginal);
-        normalise((float)width, (float)height);
->>>>>>> 7c77231b
 }
 
 // Fits a texture to a brush face
@@ -345,13 +249,8 @@
     local2tex.multiplyBy(xyz2st);
 
     // Calculate the tangent and bitangent vectors to allow the correct openGL transformations
-<<<<<<< HEAD
-    auto tangent(local2tex.getTransposed().xCol().getVector3().getNormalised());
-    auto bitangent(local2tex.getTransposed().yCol().getVector3().getNormalised());
-=======
     Vector3 tangent(local2tex.getTransposed().xCol3().getNormalised());
     Vector3 bitangent(local2tex.getTransposed().yCol3().getNormalised());
->>>>>>> 7c77231b
 
     // Transform the texture basis vectors into the "BrushFace space"
     // usually the localToWorld matrix is identity, so this doesn't do anything.
