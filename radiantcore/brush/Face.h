#pragma once

#include "irender.h"
#include "iundo.h"
#include "iselectiontest.h"
#include <sigc++/connection.h>

#include "math/Vector3.h"

#include "TextureProjection.h"
#include "SurfaceShader.h"
#include "PlanePoints.h"
#include "FacePlane.h"
#include <memory>
#include "util/Noncopyable.h"
#include <sigc++/signal.h>
#include "selection/algorithm/Shader.h"
#include "RenderableWinding.h"

const double GRID_MIN = 0.125;

class Face;
typedef std::shared_ptr<Face> FacePtr;
typedef std::vector<FacePtr> Faces;

/// A single planar face of a brush
class Face :
	public IFace,
	public IUndoable,
	public util::Noncopyable
{
private:
    // The structure which is saved to the undo stack
    class SavedState;

public:
	PlanePoints m_move_planepts;
	PlanePoints m_move_planeptsTransformed;

private:
	// The parent brush
	Brush& _owner;

	FacePlane m_plane;
	FacePlane m_planeTransformed;

    // Face shader, stores material name and GL shader object
	SurfaceShader _shader;

	// Connected to the SurfaceShader signals
	sigc::connection _surfaceShaderRealised;

	TextureProjection _texdef;
	TextureProjection m_texdefTransformed;

	Winding m_winding;
	Vector3 m_centroid;

	IUndoStateSaver* _undoStateSaver;

	// Cached visibility flag, queried during front end rendering
	bool _faceIsVisible;

<<<<<<< HEAD
    sigc::signal<void> _sigDestroyed;
=======
    render::RenderableWinding _windingSurfaceSolid;
    render::RenderableWinding _windingSurfaceWireframe;
>>>>>>> e9b256c9

public:

	// Constructors
	Face(Brush& owner);
	Face(Brush& owner, const Vector3& p0, const Vector3& p1, const Vector3& p2,
		const std::string& shader, const TextureProjection& projection);

	Face(Brush& owner, const Plane3& plane);
	Face(Brush& owner, const Plane3& plane, const Matrix3& textureProjection, const std::string& material);

	// Copy Constructor
	Face(Brush& owner, const Face& other);

	// Destructor
	virtual ~Face();

	// Get the parent brush object
	IBrush& getBrush() override;

    Brush& getBrushInternal();

    sigc::signal<void>& signal_faceDestroyed() override;

	void planeChanged();

	// greebo: Emits the updated normals to the Winding class.
	void updateWinding();

    void connectUndoSystem(IUndoSystem& undoSystem);
    void disconnectUndoSystem(IUndoSystem& undoSystem);

	void undoSave() override;

	// undoable
	IUndoMementoPtr exportState() const override;
	void importState(const IUndoMementoPtr& data) override;

    /// Translate the face by the given vector
    void translate(const Vector3& translation);

	void flipWinding();

	bool intersectVolume(const VolumeTest& volume) const;
	bool intersectVolume(const VolumeTest& volume, const Matrix4& localToWorld) const;

	// Frontend render methods for submitting the face winding
	void renderWireframe(IRenderableCollector& collector, const Matrix4& localToWorld,
		const IRenderEntity& entity) const;

	void setRenderSystem(const RenderSystemPtr& renderSystem);

	void transform(const Matrix4& matrix) override;

	void assign_planepts(const PlanePoints planepts);

	/// \brief Reverts the transformable state of the brush to identity.
	void revertTransform() override;
	void freezeTransform() override;

	void update_move_planepts_vertex(std::size_t index, PlanePoints planePoints);

	void snapto(float snap);

	void testSelect(SelectionTest& test, SelectionIntersection& best);
	void testSelect_centroid(SelectionTest& test, SelectionIntersection& best);

	void shaderChanged();

	const std::string& getShader() const override;
	void setShader(const std::string& name) override;

	void revertTexdef();
	void texdefChanged();

    const TextureProjection& getProjection() const;
    TextureProjection& getProjection();

	void GetTexdef(TextureProjection& projection) const;
	void SetTexdef(const TextureProjection& projection);

    // Constructs the texture projection matrix from the given (world) vertex and texture coords.
    // Three vertices and their UV coordinates are enough to construct the texdef.
    void setTexDefFromPoints(const Vector3 points[3], const Vector2 uvs[3]) override;

	ShiftScaleRotation getShiftScaleRotation() const override;
	void setShiftScaleRotation(const ShiftScaleRotation& ssr) override;

	/**
	 * greebo: Copies the shader (texdef) from the other face,
	 * and attempts to move the texture such that the transition
	 * between the faces are seamless.
	 */
	void applyShaderFromFace(const Face& other);

    // s and t are texture coordinates
	void shiftTexdef(float s, float t) override;

    // Same as above, but with pixel values
    void shiftTexdefByPixels(float sPixels, float tPixels) override;

    // Scale the texdef by the given factors in s and t direction
    // Passing s=1.05 will scale the texture to 105% in the s dimension
	void scaleTexdef(float sFactor, float tFactor) override;
	void rotateTexdef(float angle) override;

    Vector2 getTexelScale() const override;
    float getTextureAspectRatio() const override;

	void fitTexture(float s_repeat, float t_repeat) override;
	void flipTexture(unsigned int flipAxis) override;
	void alignTexture(AlignEdge alignType) override;

	/** greebo: This translates the texture as much towards
	 * 	the origin as possible. The face appearance stays unchanged.
	 */
	void normaliseTexture() override;

	void emitTextureCoordinates();

    // When constructing faces with a default-constructed TextureProjection the scale is very small
    // fix that by calling this method.
    void applyDefaultTextureScale();

	const Vector3& centroid() const;

	void construct_centroid();

	const Winding& getWinding() const override;
	Winding& getWinding() override;

    render::RenderableWinding& getWindingSurfaceSolid();
    render::RenderableWinding& getWindingSurfaceWireframe();

	const Plane3& plane3() const;

	// Returns the Doom 3 plane
	const Plane3& getPlane3() const override;

	FacePlane& getPlane();
	const FacePlane& getPlane() const;

	Matrix3 getProjectionMatrix() const override;
	void setProjectionMatrix(const Matrix3& projection) override;

	SurfaceShader& getFaceShader();
	const SurfaceShader& getFaceShader() const;

	bool contributes() const;
	bool is_bounded() const;

	bool isVisible() const override;

    // Called when the owning brush changes its visibility status
    void onBrushVisibilityChanged(bool visible);

	void updateFaceVisibility();

	// Signal for external code to get notified each time the texdef of any face changes
	static sigc::signal<void>& signal_texdefChanged();

private:
	void realiseShader();

	// Connects surface shader signals and calls realiseShader() if possible
	void setupSurfaceShader();

    // Transforms the texdef using the given world transform, with the goal
    // to keep the texture coordinates of the winding unaltered by the transform
    void transformTexDefLocked(const Matrix4& transform);

}; // class Face<|MERGE_RESOLUTION|>--- conflicted
+++ resolved
@@ -61,12 +61,10 @@
 	// Cached visibility flag, queried during front end rendering
 	bool _faceIsVisible;
 
-<<<<<<< HEAD
-    sigc::signal<void> _sigDestroyed;
-=======
     render::RenderableWinding _windingSurfaceSolid;
     render::RenderableWinding _windingSurfaceWireframe;
->>>>>>> e9b256c9
+
+    sigc::signal<void> _sigDestroyed;
 
 public:
 
