#include "Doom3SkinCache.h"

#include "itextstream.h"
#include "iscenegraph.h"
#include "ideclmanager.h"
#include "module/StaticModule.h"
#include "decl/DeclarationCreator.h"

namespace skins
{

namespace
{
    constexpr const char* const SKINS_FOLDER = "skins/";
    constexpr const char* const SKIN_FILE_EXTENSION = ".skin";
}

decl::ISkin::Ptr Doom3SkinCache::findSkin(const std::string& name)
{
    return std::static_pointer_cast<decl::ISkin>(
        GlobalDeclarationManager().findDeclaration(decl::Type::Skin, name)
    );
}

const StringList& Doom3SkinCache::getSkinsForModel(const std::string& model)
{
    static StringList _emptyList;

    std::lock_guard<std::mutex> lock(_cacheLock);

    auto existing = _modelSkins.find(model);
    return existing != _modelSkins.end() ? existing->second : _emptyList;
}

const StringList& Doom3SkinCache::getAllSkins()
{
    std::lock_guard<std::mutex> lock(_cacheLock);

    return _allSkins;
}

sigc::signal<void> Doom3SkinCache::signal_skinsReloaded()
{
	return _sigSkinsReloaded;
}

const std::string& Doom3SkinCache::getName() const
{
	static std::string _name(MODULE_MODELSKINCACHE);
	return _name;
}

const StringSet& Doom3SkinCache::getDependencies() const
{
	static StringSet _dependencies;

	if (_dependencies.empty())
    {
		_dependencies.insert(MODULE_DECLMANAGER);
	}

	return _dependencies;
}

void Doom3SkinCache::refresh()
{
    GlobalDeclarationManager().reloadDeclarations();
}

void Doom3SkinCache::initialiseModule(const IApplicationContext& ctx)
{
<<<<<<< HEAD
	rMessage() << getName() << "::initialiseModule called" << std::endl;

    GlobalDeclarationManager().registerDeclType("skin", std::make_shared<decl::DeclarationCreator<Skin>>(decl::Type::Skin));
    GlobalDeclarationManager().registerDeclFolder(decl::Type::Skin, SKINS_FOLDER, SKIN_FILE_EXTENSION);

    _declsReloadedConnection = GlobalDeclarationManager().signal_DeclsReloaded(decl::Type::Skin).connect(
        sigc::mem_fun(this, &Doom3SkinCache::onSkinDeclsReloaded)
    );
}

void Doom3SkinCache::shutdownModule()
{
    _declsReloadedConnection.disconnect();

    _modelSkins.clear();
    _allSkins.clear();
}

void Doom3SkinCache::onSkinDeclsReloaded()
{
    {
        std::lock_guard<std::mutex> lock(_cacheLock);

        _modelSkins.clear();
        _allSkins.clear();

        // Re-build the lists and mappings
        GlobalDeclarationManager().foreachDeclaration(decl::Type::Skin, [&](const decl::IDeclaration::Ptr& decl)
        {
            auto skin = std::static_pointer_cast<Skin>(decl);

            _allSkins.push_back(skin->getDeclName());

            skin->foreachMatchingModel([&](const std::string& modelName)
            {
                auto& matchingSkins = _modelSkins.try_emplace(modelName).first->second;
                matchingSkins.push_back(skin->getDeclName());
            });
        });
    }

    // Run an update of the active scene, if the module is present
    if (module::GlobalModuleRegistry().moduleExists(MODULE_SCENEGRAPH))
    {
        updateModelsInScene();
    }

    signal_skinsReloaded().emit();
}

void Doom3SkinCache::updateModelsInScene()
{
    GlobalSceneGraph().foreachNode([](const scene::INodePtr& node)->bool
    {
        // Check if we have a skinnable model
        if (auto skinned = std::dynamic_pointer_cast<SkinnedModel>(node); skinned)
        {
            // Let the skinned model reload its current skin.
            skinned->skinChanged(skinned->getSkin());
        }

        return true; // traverse further
    });
=======
    // Load the skins in a new thread
    refresh();
>>>>>>> 73820959
}

// Module instance
module::StaticModuleRegistration<Doom3SkinCache> skinCacheModule;

} // namespace<|MERGE_RESOLUTION|>--- conflicted
+++ resolved
@@ -69,9 +69,6 @@
 
 void Doom3SkinCache::initialiseModule(const IApplicationContext& ctx)
 {
-<<<<<<< HEAD
-	rMessage() << getName() << "::initialiseModule called" << std::endl;
-
     GlobalDeclarationManager().registerDeclType("skin", std::make_shared<decl::DeclarationCreator<Skin>>(decl::Type::Skin));
     GlobalDeclarationManager().registerDeclFolder(decl::Type::Skin, SKINS_FOLDER, SKIN_FILE_EXTENSION);
 
@@ -133,10 +130,6 @@
 
         return true; // traverse further
     });
-=======
-    // Load the skins in a new thread
-    refresh();
->>>>>>> 73820959
 }
 
 // Module instance
