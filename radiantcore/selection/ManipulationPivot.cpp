#include "ManipulationPivot.h"

namespace selection
{

ManipulationPivot::ManipulationPivot() :
	_needsRecalculation(true),
	_operationActive(false),
	_userLocked(false)
{}

// Returns the pivot-to-world transform
const Matrix4& ManipulationPivot::getMatrix4()
{
	if (_needsRecalculation && !_operationActive && !_userLocked)
	{
		updateFromSelection();
	}

	return _pivot2World;
}

// Returns the position of the pivot point relative to origin
Vector3 ManipulationPivot::getVector3()
{
	if (_needsRecalculation && !_operationActive && !_userLocked)
	{
		updateFromSelection();
	}

	return _pivot2World.translation();
}

void ManipulationPivot::setFromMatrix(const Matrix4& newPivot2World)
{
	_pivot2World = newPivot2World;
}

void ManipulationPivot::setNeedsRecalculation(bool needsRecalculation)
{
	_needsRecalculation = needsRecalculation;
}

void ManipulationPivot::setUserLocked(bool locked)
{
	_userLocked = locked;
}

// Call this before an operation is started, such that later
// transformations can be applied on top of the correct starting point
void ManipulationPivot::beginOperation()
{
	_pivot2WorldStart = _pivot2World;
	_operationActive = true;
}

// Reverts the matrix to the state it had at the beginning of the operation
void ManipulationPivot::revertToStart()
{
	_pivot2World = _pivot2WorldStart;
}

void ManipulationPivot::endOperation()
{
	_pivot2WorldStart = _pivot2World;
	_operationActive = false;
}

void ManipulationPivot::cancelOperation()
{
    revertToStart();
    _operationActive = false;
}

void ManipulationPivot::applyTranslation(const Vector3& translation)
{
	// We apply translations on top of the starting point
	revertToStart();

	_pivot2World.translateBy(translation);
<<<<<<< HEAD
=======

	if (_snapPivotToGrid)
	{
		// The resulting pivot should be grid-snapped
        _pivot2World.setTranslation(
            _pivot2World.translation().getSnapped(GlobalGrid().getGridSize())
        );
    }
}

void ManipulationPivot::updateFromSelection()
{
	_needsRecalculation = false;
	_userLocked = false;

	Vector3 objectPivot;

	const SelectionInfo& info = GlobalSelectionSystem().getSelectionInfo();

	if (info.entityCount == 1 && info.totalCount == 1 &&
		Node_getLightNode(GlobalSelectionSystem().ultimateSelected()))
	{
		// When a single light is selected, use the origin for rotation
		objectPivot = Node_getLightNode(GlobalSelectionSystem().ultimateSelected())->getSelectAABB().origin;
	}
	else if (info.entityCount == 1 && info.totalCount == 1 && _entityPivotIsOrigin)
	{
		// Test if a single entity is selected
		scene::INodePtr node = GlobalSelectionSystem().ultimateSelected();
		Entity* entity = Node_getEntity(node);

		if (entity != nullptr)
		{
			objectPivot = string::convert<Vector3>(entity->getKeyValue("origin"));
		}
	}
	else
	{
		// Create a local variable where the aabb information is stored
		AABB bounds;

		// Traverse through the selection and update the <bounds> variable
		if (GlobalSelectionSystem().Mode() == SelectionSystem::eComponent)
		{
			bounds = algorithm::getCurrentComponentSelectionBounds();
		}
		else
		{
			// Ignore light volumes for the pivot calculation
			bounds = algorithm::getCurrentSelectionBounds(!_defaultPivotLocationIgnoresLightVolumes);
		}

		// the <bounds> variable now contains the AABB of the selection, retrieve the origin
		objectPivot = bounds.origin;
	}

	if (_snapPivotToGrid)
	{
		objectPivot.snap(GlobalGrid().getGridSize());
	}

	// The pivot2world matrix is just a translation from the world origin (0,0,0) to the object pivot
	setFromMatrix(Matrix4::getTranslation(objectPivot));
}

void ManipulationPivot::onRegistryKeyChanged()
{
	_entityPivotIsOrigin = registry::getValue<bool>(RKEY_ENTITY_PIVOT_IS_ORIGIN);
	_snapPivotToGrid = registry::getValue<bool>(RKEY_SNAP_ROTATION_PIVOT_TO_GRID);
	_defaultPivotLocationIgnoresLightVolumes = registry::getValue<bool>(RKEY_DEFAULT_PIVOT_LOCATION_IGNORES_LIGHT_VOLUMES);

	GlobalSelectionSystem().pivotChanged();
>>>>>>> 7c77231b
}

}<|MERGE_RESOLUTION|>--- conflicted
+++ resolved
@@ -78,81 +78,6 @@
 	revertToStart();
 
 	_pivot2World.translateBy(translation);
-<<<<<<< HEAD
-=======
-
-	if (_snapPivotToGrid)
-	{
-		// The resulting pivot should be grid-snapped
-        _pivot2World.setTranslation(
-            _pivot2World.translation().getSnapped(GlobalGrid().getGridSize())
-        );
-    }
-}
-
-void ManipulationPivot::updateFromSelection()
-{
-	_needsRecalculation = false;
-	_userLocked = false;
-
-	Vector3 objectPivot;
-
-	const SelectionInfo& info = GlobalSelectionSystem().getSelectionInfo();
-
-	if (info.entityCount == 1 && info.totalCount == 1 &&
-		Node_getLightNode(GlobalSelectionSystem().ultimateSelected()))
-	{
-		// When a single light is selected, use the origin for rotation
-		objectPivot = Node_getLightNode(GlobalSelectionSystem().ultimateSelected())->getSelectAABB().origin;
-	}
-	else if (info.entityCount == 1 && info.totalCount == 1 && _entityPivotIsOrigin)
-	{
-		// Test if a single entity is selected
-		scene::INodePtr node = GlobalSelectionSystem().ultimateSelected();
-		Entity* entity = Node_getEntity(node);
-
-		if (entity != nullptr)
-		{
-			objectPivot = string::convert<Vector3>(entity->getKeyValue("origin"));
-		}
-	}
-	else
-	{
-		// Create a local variable where the aabb information is stored
-		AABB bounds;
-
-		// Traverse through the selection and update the <bounds> variable
-		if (GlobalSelectionSystem().Mode() == SelectionSystem::eComponent)
-		{
-			bounds = algorithm::getCurrentComponentSelectionBounds();
-		}
-		else
-		{
-			// Ignore light volumes for the pivot calculation
-			bounds = algorithm::getCurrentSelectionBounds(!_defaultPivotLocationIgnoresLightVolumes);
-		}
-
-		// the <bounds> variable now contains the AABB of the selection, retrieve the origin
-		objectPivot = bounds.origin;
-	}
-
-	if (_snapPivotToGrid)
-	{
-		objectPivot.snap(GlobalGrid().getGridSize());
-	}
-
-	// The pivot2world matrix is just a translation from the world origin (0,0,0) to the object pivot
-	setFromMatrix(Matrix4::getTranslation(objectPivot));
-}
-
-void ManipulationPivot::onRegistryKeyChanged()
-{
-	_entityPivotIsOrigin = registry::getValue<bool>(RKEY_ENTITY_PIVOT_IS_ORIGIN);
-	_snapPivotToGrid = registry::getValue<bool>(RKEY_SNAP_ROTATION_PIVOT_TO_GRID);
-	_defaultPivotLocationIgnoresLightVolumes = registry::getValue<bool>(RKEY_DEFAULT_PIVOT_LOCATION_IGNORES_LIGHT_VOLUMES);
-
-	GlobalSelectionSystem().pivotChanged();
->>>>>>> 7c77231b
 }
 
 }