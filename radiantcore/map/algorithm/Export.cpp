--- conflicted
+++ resolved
@@ -116,7 +116,6 @@
 
     expFormat->exportToPath(outputPath, outputFile);
 
-<<<<<<< HEAD
     std::string relativeModelPath = os::getRelativePath(absOutputPath, rootPath);
 
     if (options.replaceSelectionWithModel)
@@ -139,7 +138,7 @@
 
             if (options.centerObjects)
             {
-                modelPos = -exporter.getCenterTransform().tCol().getVector3();
+                modelPos = -exporter.getCenterTransform().translation();
             }
 
             auto modelNode = GlobalEntityModule().createEntityFromSelection("func_static", modelPos);
@@ -170,42 +169,6 @@
     
     // It's possible that the export overwrote a model we're already using in this map, refresh it
     refreshModelsByPath(relativeModelPath);
-=======
-	if (!options.replaceSelectionWithModel)
-	{
-		return; // done here
-	}
-
-	std::string relativeModelPath = os::getRelativePath(absOutputPath, rootPath);
-
-	UndoableCommand command("replaceModel");
-
-	// Remove the selection
-	selection::algorithm::deleteSelection();
-
-	// Create a func_static in its place
-	try
-	{
-		// Place the model in the world origin, unless we set "center objects" to true
-		Vector3 modelPos(0, 0, 0);
-
-		if (options.centerObjects)
-		{
-			modelPos = -exporter.getCenterTransform().translation();
-		}
-
-		scene::INodePtr modelNode = GlobalEntityModule().createEntityFromSelection("func_static", modelPos);
-
-		Node_getEntity(modelNode)->setKeyValue("model", relativeModelPath);
-
-		// It's possible that the export overwrote a model we're already using in this map, refresh it
-		GlobalModelCache().refreshSelectedModels(false);
-	}
-	catch (cmd::ExecutionFailure& ex)
-	{
-		throw std::runtime_error(fmt::format(_("Unable to create model: {0}"), ex.what()));
-	}
->>>>>>> 7c77231b
 }
 
 void exportSelectedAsModelCmd(const cmd::ArgumentList& args)
